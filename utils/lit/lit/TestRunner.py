from __future__ import absolute_import
import os, signal, subprocess, sys
import re
import platform
import tempfile
import threading

try:
    from StringIO import StringIO
except ImportError:
    from io import StringIO

from lit.ShCommands import GlobItem
import lit.ShUtil as ShUtil
import lit.Test as Test
import lit.util
from lit.util import to_bytes, to_string
from lit.BooleanExpression import BooleanExpression

class InternalShellError(Exception):
    def __init__(self, command, message):
        self.command = command
        self.message = message

kIsWindows = platform.system() == 'Windows'

# Don't use close_fds on Windows.
kUseCloseFDs = not kIsWindows

# Use temporary files to replace /dev/null on Windows.
kAvoidDevNull = kIsWindows

class ShellEnvironment(object):

    """Mutable shell environment containing things like CWD and env vars.

    Environment variables are not implemented, but cwd tracking is.
    """

    def __init__(self, cwd, env):
        self.cwd = cwd
        self.env = dict(env)

class TimeoutHelper(object):
    """
        Object used to helper manage enforcing a timeout in
        _executeShCmd(). It is passed through recursive calls
        to collect processes that have been executed so that when
        the timeout happens they can be killed.
    """
    def __init__(self, timeout):
        self.timeout = timeout
        self._procs = []
        self._timeoutReached = False
        self._doneKillPass = False
        # This lock will be used to protect concurrent access
        # to _procs and _doneKillPass
        self._lock = None
        self._timer = None

    def cancel(self):
        if not self.active():
            return
        self._timer.cancel()

    def active(self):
        return self.timeout > 0

    def addProcess(self, proc):
        if not self.active():
            return
        needToRunKill = False
        with self._lock:
            self._procs.append(proc)
            # Avoid re-entering the lock by finding out if kill needs to be run
            # again here but call it if necessary once we have left the lock.
            # We could use a reentrant lock here instead but this code seems
            # clearer to me.
            needToRunKill = self._doneKillPass

        # The initial call to _kill() from the timer thread already happened so
        # we need to call it again from this thread, otherwise this process
        # will be left to run even though the timeout was already hit
        if needToRunKill:
            assert self.timeoutReached()
            self._kill()

    def startTimer(self):
        if not self.active():
            return

        # Do some late initialisation that's only needed
        # if there is a timeout set
        self._lock = threading.Lock()
        self._timer = threading.Timer(self.timeout, self._handleTimeoutReached)
        self._timer.start()

    def _handleTimeoutReached(self):
        self._timeoutReached = True
        self._kill()

    def timeoutReached(self):
        return self._timeoutReached

    def _kill(self):
        """
            This method may be called multiple times as we might get unlucky
            and be in the middle of creating a new process in _executeShCmd()
            which won't yet be in ``self._procs``. By locking here and in
            addProcess() we should be able to kill processes launched after
            the initial call to _kill()
        """
        with self._lock:
            for p in self._procs:
                lit.util.killProcessAndChildren(p.pid)
            # Empty the list and note that we've done a pass over the list
            self._procs = [] # Python2 doesn't have list.clear()
            self._doneKillPass = True

class ShellCommandResult(object):
    """Captures the result of an individual command."""

    def __init__(self, command, stdout, stderr, exitCode, timeoutReached,
                 outputFiles = []):
        self.command = command
        self.stdout = stdout
        self.stderr = stderr
        self.exitCode = exitCode
        self.timeoutReached = timeoutReached
        self.outputFiles = list(outputFiles)
               
def executeShCmd(cmd, shenv, results, timeout=0):
    """
        Wrapper around _executeShCmd that handles
        timeout
    """
    # Use the helper even when no timeout is required to make
    # other code simpler (i.e. avoid bunch of ``!= None`` checks)
    timeoutHelper = TimeoutHelper(timeout)
    if timeout > 0:
        timeoutHelper.startTimer()
    finalExitCode = _executeShCmd(cmd, shenv, results, timeoutHelper)
    timeoutHelper.cancel()
    timeoutInfo = None
    if timeoutHelper.timeoutReached():
        timeoutInfo = 'Reached timeout of {} seconds'.format(timeout)

    return (finalExitCode, timeoutInfo)

def expand_glob(arg, cwd):
    if isinstance(arg, GlobItem):
        return arg.resolve(cwd)
    return [arg]

def expand_glob_expressions(args, cwd):
    result = [args[0]]
    for arg in args[1:]:
        result.extend(expand_glob(arg, cwd))
    return result

def quote_windows_command(seq):
    """
    Reimplement Python's private subprocess.list2cmdline for MSys compatibility

    Based on CPython implementation here:
      https://hg.python.org/cpython/file/849826a900d2/Lib/subprocess.py#l422

    Some core util distributions (MSys) don't tokenize command line arguments
    the same way that MSVC CRT does. Lit rolls its own quoting logic similar to
    the stock CPython logic to paper over these quoting and tokenization rule
    differences.

    We use the same algorithm from MSDN as CPython
    (http://msdn.microsoft.com/en-us/library/17w5ykft.aspx), but we treat more
    characters as needing quoting, such as double quotes themselves.
    """
    result = []
    needquote = False
    for arg in seq:
        bs_buf = []

        # Add a space to separate this argument from the others
        if result:
            result.append(' ')

        # This logic differs from upstream list2cmdline.
        needquote = (" " in arg) or ("\t" in arg) or ("\"" in arg) or not arg
        if needquote:
            result.append('"')

        for c in arg:
            if c == '\\':
                # Don't know if we need to double yet.
                bs_buf.append(c)
            elif c == '"':
                # Double backslashes.
                result.append('\\' * len(bs_buf)*2)
                bs_buf = []
                result.append('\\"')
            else:
                # Normal char
                if bs_buf:
                    result.extend(bs_buf)
                    bs_buf = []
                result.append(c)

        # Add remaining backslashes, if any.
        if bs_buf:
            result.extend(bs_buf)

        if needquote:
            result.extend(bs_buf)
            result.append('"')

    return ''.join(result)

# cmd is export or env
def updateEnv(env, cmd):
    arg_idx = 1
    for arg_idx, arg in enumerate(cmd.args[1:]):
        # Partition the string into KEY=VALUE.
        key, eq, val = arg.partition('=')
        # Stop if there was no equals.
        if eq == '':
            break
        env.env[key] = val
    cmd.args = cmd.args[arg_idx+1:]

def executeBuiltinEcho(cmd, shenv):
    """Interpret a redirected echo command"""
    opened_files = []
    stdin, stdout, stderr = processRedirects(cmd, subprocess.PIPE, shenv,
                                             opened_files)
    if stdin != subprocess.PIPE or stderr != subprocess.PIPE:
        raise InternalShellError(
                cmd, "stdin and stderr redirects not supported for echo")

    # Some tests have un-redirected echo commands to help debug test failures.
    # Buffer our output and return it to the caller.
    is_redirected = True
    if stdout == subprocess.PIPE:
        is_redirected = False
        stdout = StringIO()
    elif kIsWindows:
        # Reopen stdout in binary mode to avoid CRLF translation. The versions
        # of echo we are replacing on Windows all emit plain LF, and the LLVM
        # tests now depend on this.
        stdout = open(stdout.name, stdout.mode + 'b')
        opened_files.append((None, None, stdout, None))

    # Implement echo flags. We only support -e and -n, and not yet in
    # combination. We have to ignore unknown flags, because `echo "-D FOO"`
    # prints the dash.
    args = cmd.args[1:]
    interpret_escapes = False
    write_newline = True
    while len(args) >= 1 and args[0] in ('-e', '-n'):
        flag = args[0]
        args = args[1:]
        if flag == '-e':
            interpret_escapes = True
        elif flag == '-n':
            write_newline = False

    def maybeUnescape(arg):
        if not interpret_escapes:
            return arg
        # Python string escapes and "echo" escapes are obviously different, but
        # this should be enough for the LLVM test suite.
        return arg.decode('string_escape')

    if args:
        for arg in args[:-1]:
            stdout.write(maybeUnescape(arg))
            stdout.write(' ')
        stdout.write(maybeUnescape(args[-1]))
    if write_newline:
        stdout.write('\n')

    for (name, mode, f, path) in opened_files:
        f.close()

    if not is_redirected:
        return stdout.getvalue()
    return ""

def processRedirects(cmd, stdin_source, cmd_shenv, opened_files):
    """Return the standard fds for cmd after applying redirects

    Returns the three standard file descriptors for the new child process.  Each
    fd may be an open, writable file object or a sentinel value from the
    subprocess module.
    """

    # Apply the redirections, we use (N,) as a sentinel to indicate stdin,
    # stdout, stderr for N equal to 0, 1, or 2 respectively. Redirects to or
    # from a file are represented with a list [file, mode, file-object]
    # where file-object is initially None.
    redirects = [(0,), (1,), (2,)]
    for (op, filename) in cmd.redirects:
        if op == ('>',2):
            redirects[2] = [filename, 'w', None]
        elif op == ('>>',2):
            redirects[2] = [filename, 'a', None]
        elif op == ('>&',2) and filename in '012':
            redirects[2] = redirects[int(filename)]
        elif op == ('>&',) or op == ('&>',):
            redirects[1] = redirects[2] = [filename, 'w', None]
        elif op == ('>',):
            redirects[1] = [filename, 'w', None]
        elif op == ('>>',):
            redirects[1] = [filename, 'a', None]
        elif op == ('<',):
            redirects[0] = [filename, 'r', None]
        else:
            raise InternalShellError(cmd, "Unsupported redirect: %r" % ((op, filename),))

    # Open file descriptors in a second pass.
    std_fds = [None, None, None]
    for (index, r) in enumerate(redirects):
        # Handle the sentinel values for defaults up front.
        if isinstance(r, tuple):
            if r == (0,):
                fd = stdin_source
            elif r == (1,):
                if index == 0:
                    raise InternalShellError(cmd, "Unsupported redirect for stdin")
                elif index == 1:
                    fd = subprocess.PIPE
                else:
                    fd = subprocess.STDOUT
            elif r == (2,):
                if index != 2:
                    raise InternalShellError(cmd, "Unsupported redirect on stdout")
                fd = subprocess.PIPE
            else:
                raise InternalShellError(cmd, "Bad redirect")
            std_fds[index] = fd
            continue

        (filename, mode, fd) = r

        # Check if we already have an open fd. This can happen if stdout and
        # stderr go to the same place.
        if fd is not None:
            std_fds[index] = fd
            continue

        redir_filename = None
        name = expand_glob(filename, cmd_shenv.cwd)
        if len(name) != 1:
           raise InternalShellError(cmd, "Unsupported: glob in "
                                    "redirect expanded to multiple files")
        name = name[0]
        if kAvoidDevNull and name == '/dev/null':
            fd = tempfile.TemporaryFile(mode=mode)
        elif kIsWindows and name == '/dev/tty':
            # Simulate /dev/tty on Windows.
            # "CON" is a special filename for the console.
            fd = open("CON", mode)
        else:
            # Make sure relative paths are relative to the cwd.
            redir_filename = os.path.join(cmd_shenv.cwd, name)
            fd = open(redir_filename, mode)
        # Workaround a Win32 and/or subprocess bug when appending.
        #
        # FIXME: Actually, this is probably an instance of PR6753.
        if mode == 'a':
            fd.seek(0, 2)
        # Mutate the underlying redirect list so that we can redirect stdout
        # and stderr to the same place without opening the file twice.
        r[2] = fd
        opened_files.append((filename, mode, fd) + (redir_filename,))
        std_fds[index] = fd

    return std_fds

def _executeShCmd(cmd, shenv, results, timeoutHelper):
    if timeoutHelper.timeoutReached():
        # Prevent further recursion if the timeout has been hit
        # as we should try avoid launching more processes.
        return None

    if isinstance(cmd, ShUtil.Seq):
        if cmd.op == ';':
            res = _executeShCmd(cmd.lhs, shenv, results, timeoutHelper)
            return _executeShCmd(cmd.rhs, shenv, results, timeoutHelper)

        if cmd.op == '&':
            raise InternalShellError(cmd,"unsupported shell operator: '&'")

        if cmd.op == '||':
            res = _executeShCmd(cmd.lhs, shenv, results, timeoutHelper)
            if res != 0:
                res = _executeShCmd(cmd.rhs, shenv, results, timeoutHelper)
            return res

        if cmd.op == '&&':
            res = _executeShCmd(cmd.lhs, shenv, results, timeoutHelper)
            if res is None:
                return res

            if res == 0:
                res = _executeShCmd(cmd.rhs, shenv, results, timeoutHelper)
            return res

        raise ValueError('Unknown shell command: %r' % cmd.op)
    assert isinstance(cmd, ShUtil.Pipeline)

    # Handle shell builtins first.
    if cmd.commands[0].args[0] == 'cd':
        if len(cmd.commands) != 1:
            raise ValueError("'cd' cannot be part of a pipeline")
        if len(cmd.commands[0].args) != 2:
            raise ValueError("'cd' supports only one argument")
        newdir = cmd.commands[0].args[1]
        # Update the cwd in the parent environment.
        if os.path.isabs(newdir):
            shenv.cwd = newdir
        else:
            shenv.cwd = os.path.realpath(os.path.join(shenv.cwd, newdir))
        # The cd builtin always succeeds. If the directory does not exist, the
        # following Popen calls will fail instead.
        return 0

    # Handle "echo" as a builtin if it is not part of a pipeline. This greatly
    # speeds up tests that construct input files by repeatedly echo-appending to
    # a file.
    # FIXME: Standardize on the builtin echo implementation. We can use a
    # temporary file to sidestep blocking pipe write issues.
    if cmd.commands[0].args[0] == 'echo' and len(cmd.commands) == 1:
        output = executeBuiltinEcho(cmd.commands[0], shenv)
        results.append(ShellCommandResult(cmd.commands[0], output, "", 0,
                                          False))
        return 0

    if cmd.commands[0].args[0] == 'export':
        if len(cmd.commands) != 1:
            raise ValueError("'export' cannot be part of a pipeline")
        if len(cmd.commands[0].args) != 2:
            raise ValueError("'export' supports only one argument")
        updateEnv(shenv, cmd.commands[0])
        return 0

    procs = []
    default_stdin = subprocess.PIPE
    stderrTempFiles = []
    opened_files = []
    named_temp_files = []
    # To avoid deadlock, we use a single stderr stream for piped
    # output. This is null until we have seen some output using
    # stderr.
    for i,j in enumerate(cmd.commands):
        # Reference the global environment by default.
        cmd_shenv = shenv
        if j.args[0] == 'env':
            # Create a copy of the global environment and modify it for this one
            # command. There might be multiple envs in a pipeline:
            #   env FOO=1 llc < %s | env BAR=2 llvm-mc | FileCheck %s
            cmd_shenv = ShellEnvironment(shenv.cwd, shenv.env)
            updateEnv(cmd_shenv, j)

        stdin, stdout, stderr = processRedirects(j, default_stdin, cmd_shenv,
                                                 opened_files)

        # If stderr wants to come from stdout, but stdout isn't a pipe, then put
        # stderr on a pipe and treat it as stdout.
        if (stderr == subprocess.STDOUT and stdout != subprocess.PIPE):
            stderr = subprocess.PIPE
            stderrIsStdout = True
        else:
            stderrIsStdout = False

            # Don't allow stderr on a PIPE except for the last
            # process, this could deadlock.
            #
            # FIXME: This is slow, but so is deadlock.
            if stderr == subprocess.PIPE and j != cmd.commands[-1]:
                stderr = tempfile.TemporaryFile(mode='w+b')
                stderrTempFiles.append((i, stderr))

        # Resolve the executable path ourselves.
        args = list(j.args)
        executable = None
        # For paths relative to cwd, use the cwd of the shell environment.
        if args[0].startswith('.'):
            exe_in_cwd = os.path.join(cmd_shenv.cwd, args[0])
            if os.path.isfile(exe_in_cwd):
                executable = exe_in_cwd
        if not executable:
            executable = lit.util.which(args[0], cmd_shenv.env['PATH'])
        if not executable:
            raise InternalShellError(j, '%r: command not found' % j.args[0])

        # Replace uses of /dev/null with temporary files.
        if kAvoidDevNull:
            for i,arg in enumerate(args):
                if arg == "/dev/null":
                    f = tempfile.NamedTemporaryFile(delete=False)
                    f.close()
                    named_temp_files.append(f.name)
                    args[i] = f.name

        # Expand all glob expressions
        args = expand_glob_expressions(args, cmd_shenv.cwd)

        # On Windows, do our own command line quoting for better compatibility
        # with some core utility distributions.
        if kIsWindows:
            args = quote_windows_command(args)

        try:
            procs.append(subprocess.Popen(args, cwd=cmd_shenv.cwd,
                                          executable = executable,
                                          stdin = stdin,
                                          stdout = stdout,
                                          stderr = stderr,
                                          env = cmd_shenv.env,
                                          close_fds = kUseCloseFDs))
            # Let the helper know about this process
            timeoutHelper.addProcess(procs[-1])
        except OSError as e:
            raise InternalShellError(j, 'Could not create process ({}) due to {}'.format(executable, e))

        # Immediately close stdin for any process taking stdin from us.
        if stdin == subprocess.PIPE:
            procs[-1].stdin.close()
            procs[-1].stdin = None

        # Update the current stdin source.
        if stdout == subprocess.PIPE:
            default_stdin = procs[-1].stdout
        elif stderrIsStdout:
            default_stdin = procs[-1].stderr
        else:
            default_stdin = subprocess.PIPE

    # Explicitly close any redirected files. We need to do this now because we
    # need to release any handles we may have on the temporary files (important
    # on Win32, for example). Since we have already spawned the subprocess, our
    # handles have already been transferred so we do not need them anymore.
    for (name, mode, f, path) in opened_files:
        f.close()

    # FIXME: There is probably still deadlock potential here. Yawn.
    procData = [None] * len(procs)
    procData[-1] = procs[-1].communicate()

    for i in range(len(procs) - 1):
        if procs[i].stdout is not None:
            out = procs[i].stdout.read()
        else:
            out = ''
        if procs[i].stderr is not None:
            err = procs[i].stderr.read()
        else:
            err = ''
        procData[i] = (out,err)

    # Read stderr out of the temp files.
    for i,f in stderrTempFiles:
        f.seek(0, 0)
        procData[i] = (procData[i][0], f.read())

    def to_string(bytes):
        if isinstance(bytes, str):
            return bytes
        return bytes.encode('utf-8')

    exitCode = None
    for i,(out,err) in enumerate(procData):
        res = procs[i].wait()
        # Detect Ctrl-C in subprocess.
        if res == -signal.SIGINT:
            raise KeyboardInterrupt

        # Ensure the resulting output is always of string type.
        try:
            if out is None:
                out = ''
            else:
                out = to_string(out.decode('utf-8', errors='replace'))
        except:
            out = str(out)
        try:
            if err is None:
                err = ''
            else:
                err = to_string(err.decode('utf-8', errors='replace'))
        except:
            err = str(err)

        # Gather the redirected output files for failed commands.
        output_files = []
        if res != 0:
            for (name, mode, f, path) in sorted(opened_files):
                if path is not None and mode in ('w', 'a'):
                    try:
                        with open(path, 'rb') as f:
                            data = f.read()
                    except:
                        data = None
                    if data is not None:
                        output_files.append((name, path, data))
            
        results.append(ShellCommandResult(
            cmd.commands[i], out, err, res, timeoutHelper.timeoutReached(),
            output_files))
        if cmd.pipe_err:
            # Take the last failing exit code from the pipeline.
            if not exitCode or res != 0:
                exitCode = res
        else:
            exitCode = res

    # Remove any named temporary files we created.
    for f in named_temp_files:
        try:
            os.remove(f)
        except OSError:
            pass

    if cmd.negate:
        exitCode = not exitCode

    return exitCode

def executeScriptInternal(test, litConfig, tmpBase, commands, cwd):
    cmds = []
    for ln in commands:
        try:
            cmds.append(ShUtil.ShParser(ln, litConfig.isWindows,
                                        test.config.pipefail).parse())
        except:
            return lit.Test.Result(Test.FAIL, "shell parser error on: %r" % ln)

    cmd = cmds[0]
    for c in cmds[1:]:
        cmd = ShUtil.Seq(cmd, '&&', c)

    results = []
    timeoutInfo = None
    try:
        shenv = ShellEnvironment(cwd, test.config.environment)
        exitCode, timeoutInfo = executeShCmd(cmd, shenv, results, timeout=litConfig.maxIndividualTestTime)
    except InternalShellError:
        e = sys.exc_info()[1]
        exitCode = 127
        results.append(
            ShellCommandResult(e.command, '', e.message, exitCode, False))

    out = err = ''
    for i,result in enumerate(results):
        # Write the command line run.
        out += '$ %s\n' % (' '.join('"%s"' % s
                                    for s in result.command.args),)

        # If nothing interesting happened, move on.
        if litConfig.maxIndividualTestTime == 0 and \
               result.exitCode == 0 and \
               not result.stdout.strip() and not result.stderr.strip():
            continue

        # Otherwise, something failed or was printed, show it.

        # Add the command output, if redirected.
        for (name, path, data) in result.outputFiles:
            if data.strip():
                out += "# redirected output from %r:\n" % (name,)
                data = to_string(data.decode('utf-8', errors='replace'))
                if len(data) > 1024:
                    out += data[:1024] + "\n...\n"
                    out += "note: data was truncated\n"
                else:
                    out += data
                out += "\n"
                    
        if result.stdout.strip():
            out += '# command output:\n%s\n' % (result.stdout,)
        if result.stderr.strip():
            out += '# command stderr:\n%s\n' % (result.stderr,)
        if not result.stdout.strip() and not result.stderr.strip():
            out += "note: command had no output on stdout or stderr\n"

        # Show the error conditions:
        if result.exitCode != 0:
            # On Windows, a negative exit code indicates a signal, and those are
            # easier to recognize or look up if we print them in hex.
            if litConfig.isWindows and result.exitCode < 0:
                codeStr = hex(int(result.exitCode & 0xFFFFFFFF)).rstrip("L")
            else:
                codeStr = str(result.exitCode)
            out += "error: command failed with exit status: %s\n" % (
                codeStr,)
        if litConfig.maxIndividualTestTime > 0:
            out += 'error: command reached timeout: %s\n' % (
                str(result.timeoutReached),)

    return out, err, exitCode, timeoutInfo

def executeScript(test, litConfig, tmpBase, commands, cwd):
    bashPath = litConfig.getBashPath()
    isWin32CMDEXE = (litConfig.isWindows and not bashPath)
    script = tmpBase + '.script'
    if isWin32CMDEXE:
        script += '.bat'

    # Write script file
    mode = 'w'
    if litConfig.isWindows and not isWin32CMDEXE:
      mode += 'b'  # Avoid CRLFs when writing bash scripts.
    f = open(script, mode)
    if isWin32CMDEXE:
        f.write('\nif %ERRORLEVEL% NEQ 0 EXIT\n'.join(commands))
    else:
<<<<<<< HEAD
        #if test.config.pipefail:
        #    f.write('set -o pipefail;')
=======
        if test.config.pipefail:
            f.write('set -o pipefail;')
        if litConfig.echo_all_commands:
            f.write('set -x;')
>>>>>>> 7169256d
        f.write('{ ' + '; } &&\n{ '.join(commands) + '; }')
    f.write('\n')
    f.close()

    if isWin32CMDEXE:
        command = ['cmd','/c', script]
    else:
        if bashPath:
            command = [bashPath, script]
        else:
            command = ['/bin/sh', script]
        if litConfig.useValgrind:
            # FIXME: Running valgrind on sh is overkill. We probably could just
            # run on clang with no real loss.
            command = litConfig.valgrindArgs + command

    try:
        out, err, exitCode = lit.util.executeCommand(command, cwd=cwd,
                                       env=test.config.environment,
                                       timeout=litConfig.maxIndividualTestTime)
        return (out, err, exitCode, None)
    except lit.util.ExecuteCommandTimeoutException as e:
        return (e.out, e.err, e.exitCode, e.msg)

def parseIntegratedTestScriptCommands(source_path, keywords):
    """
    parseIntegratedTestScriptCommands(source_path) -> commands

    Parse the commands in an integrated test script file into a list of
    (line_number, command_type, line).
    """

    # This code is carefully written to be dual compatible with Python 2.5+ and
    # Python 3 without requiring input files to always have valid codings. The
    # trick we use is to open the file in binary mode and use the regular
    # expression library to find the commands, with it scanning strings in
    # Python2 and bytes in Python3.
    #
    # Once we find a match, we do require each script line to be decodable to
    # UTF-8, so we convert the outputs to UTF-8 before returning. This way the
    # remaining code can work with "strings" agnostic of the executing Python
    # version.

    keywords_re = re.compile(
        to_bytes("(%s)(.*)\n" % ("|".join(re.escape(k) for k in keywords),)))

    f = open(source_path, 'rb')
    try:
        # Read the entire file contents.
        data = f.read()

        # Ensure the data ends with a newline.
        if not data.endswith(to_bytes('\n')):
            data = data + to_bytes('\n')

        # Iterate over the matches.
        line_number = 1
        last_match_position = 0
        for match in keywords_re.finditer(data):
            # Compute the updated line number by counting the intervening
            # newlines.
            match_position = match.start()
            line_number += data.count(to_bytes('\n'), last_match_position,
                                      match_position)
            last_match_position = match_position

            # Convert the keyword and line to UTF-8 strings and yield the
            # command. Note that we take care to return regular strings in
            # Python 2, to avoid other code having to differentiate between the
            # str and unicode types.
            keyword,ln = match.groups()
            yield (line_number, to_string(keyword.decode('utf-8')),
                   to_string(ln.decode('utf-8')))
    finally:
        f.close()

def getTempPaths(test):
    """Get the temporary location, this is always relative to the test suite
    root, not test source root."""
    execpath = test.getExecPath()
    execdir,execbase = os.path.split(execpath)
    tmpDir = os.path.join(execdir, 'Output')
    tmpBase = os.path.join(tmpDir, execbase)
    return tmpDir, tmpBase

def getDefaultSubstitutions(test, tmpDir, tmpBase, normalize_slashes=False):
    sourcepath = test.getSourcePath()
    sourcedir = os.path.dirname(sourcepath)

    # Normalize slashes, if requested.
    if normalize_slashes:
        sourcepath = sourcepath.replace('\\', '/')
        sourcedir = sourcedir.replace('\\', '/')
        tmpDir = tmpDir.replace('\\', '/')
        tmpBase = tmpBase.replace('\\', '/')

    # We use #_MARKER_# to hide %% while we do the other substitutions.
    substitutions = []
    substitutions.extend([('%%', '#_MARKER_#')])
    substitutions.extend(test.config.substitutions)
    tmpName = tmpBase + '.tmp'
    baseName = os.path.basename(tmpBase)
    substitutions.extend([('%s', sourcepath),
                          ('%S', sourcedir),
                          ('%p', sourcedir),
                          ('%{pathsep}', os.pathsep),
                          ('%t', tmpName),
                          ('%basename_t', baseName),
                          ('%T', tmpDir),
                          ('#_MARKER_#', '%')])

    # "%/[STpst]" should be normalized.
    substitutions.extend([
            ('%/s', sourcepath.replace('\\', '/')),
            ('%/S', sourcedir.replace('\\', '/')),
            ('%/p', sourcedir.replace('\\', '/')),
            ('%/t', tmpBase.replace('\\', '/') + '.tmp'),
            ('%/T', tmpDir.replace('\\', '/')),
            ])

    # "%:[STpst]" are paths without colons.
    if kIsWindows:
        substitutions.extend([
                ('%:s', re.sub(r'^(.):', r'\1', sourcepath)),
                ('%:S', re.sub(r'^(.):', r'\1', sourcedir)),
                ('%:p', re.sub(r'^(.):', r'\1', sourcedir)),
                ('%:t', re.sub(r'^(.):', r'\1', tmpBase) + '.tmp'),
                ('%:T', re.sub(r'^(.):', r'\1', tmpDir)),
                ])
    else:
        substitutions.extend([
                ('%:s', sourcepath),
                ('%:S', sourcedir),
                ('%:p', sourcedir),
                ('%:t', tmpBase + '.tmp'),
                ('%:T', tmpDir),
                ])
    return substitutions

def applySubstitutions(script, substitutions):
    """Apply substitutions to the script.  Allow full regular expression syntax.
    Replace each matching occurrence of regular expression pattern a with
    substitution b in line ln."""
    def processLine(ln):
        # Apply substitutions
        for a,b in substitutions:
            if kIsWindows:
                b = b.replace("\\","\\\\")
            ln = re.sub(a, b, ln)

        # Strip the trailing newline and any extra whitespace.
        return ln.strip()
    # Note Python 3 map() gives an iterator rather than a list so explicitly
    # convert to list before returning.
    return list(map(processLine, script))


class ParserKind(object):
    """
    An enumeration representing the style of an integrated test keyword or
    command.

    TAG: A keyword taking no value. Ex 'END.'
    COMMAND: A keyword taking a list of shell commands. Ex 'RUN:'
    LIST: A keyword taking a comma-separated list of values.
    BOOLEAN_EXPR: A keyword taking a comma-separated list of 
        boolean expressions. Ex 'XFAIL:'
    CUSTOM: A keyword with custom parsing semantics.
    """
    TAG = 0
    COMMAND = 1
    LIST = 2
    BOOLEAN_EXPR = 3
    CUSTOM = 4

    @staticmethod
    def allowedKeywordSuffixes(value):
        return { ParserKind.TAG:          ['.'],
                 ParserKind.COMMAND:      [':'],
                 ParserKind.LIST:         [':'],
                 ParserKind.BOOLEAN_EXPR: [':'],
                 ParserKind.CUSTOM:       [':', '.']
               } [value]

    @staticmethod
    def str(value):
        return { ParserKind.TAG:          'TAG',
                 ParserKind.COMMAND:      'COMMAND',
                 ParserKind.LIST:         'LIST',
                 ParserKind.BOOLEAN_EXPR: 'BOOLEAN_EXPR',
                 ParserKind.CUSTOM:       'CUSTOM'
               } [value]


class IntegratedTestKeywordParser(object):
    """A parser for LLVM/Clang style integrated test scripts.

    keyword: The keyword to parse for. It must end in either '.' or ':'.
    kind: An value of ParserKind.
    parser: A custom parser. This value may only be specified with
            ParserKind.CUSTOM.
    """
    def __init__(self, keyword, kind, parser=None, initial_value=None):
        allowedSuffixes = ParserKind.allowedKeywordSuffixes(kind)
        if len(keyword) == 0 or keyword[-1] not in allowedSuffixes:
            if len(allowedSuffixes) == 1:
                raise ValueError("Keyword '%s' of kind '%s' must end in '%s'"
                                 % (keyword, ParserKind.str(kind),
                                    allowedSuffixes[0]))
            else:
                raise ValueError("Keyword '%s' of kind '%s' must end in "
                                 " one of '%s'"
                                 % (keyword, ParserKind.str(kind),
                                    ' '.join(allowedSuffixes)))

        if parser is not None and kind != ParserKind.CUSTOM:
            raise ValueError("custom parsers can only be specified with "
                             "ParserKind.CUSTOM")
        self.keyword = keyword
        self.kind = kind
        self.parsed_lines = []
        self.value = initial_value
        self.parser = parser

        if kind == ParserKind.COMMAND:
            self.parser = self._handleCommand
        elif kind == ParserKind.LIST:
            self.parser = self._handleList
        elif kind == ParserKind.BOOLEAN_EXPR:
            self.parser = self._handleBooleanExpr
        elif kind == ParserKind.TAG:
            self.parser = self._handleTag
        elif kind == ParserKind.CUSTOM:
            if parser is None:
                raise ValueError("ParserKind.CUSTOM requires a custom parser")
            self.parser = parser
        else:
            raise ValueError("Unknown kind '%s'" % kind)

    def parseLine(self, line_number, line):
        try:
            self.parsed_lines += [(line_number, line)]
            self.value = self.parser(line_number, line, self.value)
        except ValueError as e:
            raise ValueError(str(e) + ("\nin %s directive on test line %d" %
                                       (self.keyword, line_number)))

    def getValue(self):
        return self.value

    @staticmethod
    def _handleTag(line_number, line, output):
        """A helper for parsing TAG type keywords"""
        return (not line.strip() or output)

    @staticmethod
    def _handleCommand(line_number, line, output):
        """A helper for parsing COMMAND type keywords"""
        # Trim trailing whitespace.
        line = line.rstrip()
        # Substitute line number expressions
        line = re.sub('%\(line\)', str(line_number), line)

        def replace_line_number(match):
            if match.group(1) == '+':
                return str(line_number + int(match.group(2)))
            if match.group(1) == '-':
                return str(line_number - int(match.group(2)))
        line = re.sub('%\(line *([\+-]) *(\d+)\)', replace_line_number, line)
        # Collapse lines with trailing '\\'.
        if output and output[-1][-1] == '\\':
            output[-1] = output[-1][:-1] + line
        else:
            if output is None:
                output = []
            output.append(line)
        return output

    @staticmethod
    def _handleList(line_number, line, output):
        """A parser for LIST type keywords"""
        if output is None:
            output = []
        output.extend([s.strip() for s in line.split(',')])
        return output

    @staticmethod
    def _handleBooleanExpr(line_number, line, output):
        """A parser for BOOLEAN_EXPR type keywords"""
        if output is None:
            output = []
        output.extend([s.strip() for s in line.split(',')])
        # Evaluate each expression to verify syntax.
        # We don't want any results, just the raised ValueError.
        for s in output:
            if s != '*':
                BooleanExpression.evaluate(s, [])
        return output

    @staticmethod
    def _handleRequiresAny(line_number, line, output):
        """A custom parser to transform REQUIRES-ANY: into REQUIRES:"""

        # Extract the conditions specified in REQUIRES-ANY: as written.
        conditions = []
        IntegratedTestKeywordParser._handleList(line_number, line, conditions)

        # Output a `REQUIRES: a || b || c` expression in its place.
        expression = ' || '.join(conditions)
        IntegratedTestKeywordParser._handleBooleanExpr(line_number,
                                                       expression, output)
        return output

def parseIntegratedTestScript(test, additional_parsers=[],
                              require_script=True):
    """parseIntegratedTestScript - Scan an LLVM/Clang style integrated test
    script and extract the lines to 'RUN' as well as 'XFAIL' and 'REQUIRES'
    and 'UNSUPPORTED' information.

    If additional parsers are specified then the test is also scanned for the
    keywords they specify and all matches are passed to the custom parser.

    If 'require_script' is False an empty script
    may be returned. This can be used for test formats where the actual script
    is optional or ignored.
    """

    # Install the built-in keyword parsers.
    script = []
    builtin_parsers = [
        IntegratedTestKeywordParser('RUN:', ParserKind.COMMAND,
                                    initial_value=script),
        IntegratedTestKeywordParser('XFAIL:', ParserKind.BOOLEAN_EXPR,
                                    initial_value=test.xfails),
        IntegratedTestKeywordParser('REQUIRES:', ParserKind.BOOLEAN_EXPR,
                                    initial_value=test.requires),
        IntegratedTestKeywordParser('REQUIRES-ANY:', ParserKind.CUSTOM,
                                    IntegratedTestKeywordParser._handleRequiresAny, 
                                    initial_value=test.requires), 
        IntegratedTestKeywordParser('UNSUPPORTED:', ParserKind.BOOLEAN_EXPR,
                                    initial_value=test.unsupported),
        IntegratedTestKeywordParser('END.', ParserKind.TAG)
    ]
    keyword_parsers = {p.keyword: p for p in builtin_parsers}
    
    # Install user-defined additional parsers.
    for parser in additional_parsers:
        if not isinstance(parser, IntegratedTestKeywordParser):
            raise ValueError('additional parser must be an instance of '
                             'IntegratedTestKeywordParser')
        if parser.keyword in keyword_parsers:
            raise ValueError("Parser for keyword '%s' already exists"
                             % parser.keyword)
        keyword_parsers[parser.keyword] = parser
        
    # Collect the test lines from the script.
    sourcepath = test.getSourcePath()
    for line_number, command_type, ln in \
            parseIntegratedTestScriptCommands(sourcepath,
                                              keyword_parsers.keys()):
        parser = keyword_parsers[command_type]
        parser.parseLine(line_number, ln)
        if command_type == 'END.' and parser.getValue() is True:
            break

    # Verify the script contains a run line.
    if require_script and not script:
        return lit.Test.Result(Test.UNRESOLVED, "Test has no run line!")

    # Check for unterminated run lines.
    if script and script[-1][-1] == '\\':
        return lit.Test.Result(Test.UNRESOLVED,
                               "Test has unterminated run lines (with '\\')")

    # Enforce REQUIRES:
    missing_required_features = test.getMissingRequiredFeatures()
    if missing_required_features:
        msg = ', '.join(missing_required_features)
        return lit.Test.Result(Test.UNSUPPORTED,
                               "Test requires the following unavailable "
                               "features: %s" % msg)

    # Enforce UNSUPPORTED:
    unsupported_features = test.getUnsupportedFeatures()
    if unsupported_features:
        msg = ', '.join(unsupported_features)
        return lit.Test.Result(
            Test.UNSUPPORTED,
            "Test does not support the following features "
            "and/or targets: %s" % msg)

    # Enforce limit_to_features.
    if not test.isWithinFeatureLimits():
        msg = ', '.join(test.config.limit_to_features)
        return lit.Test.Result(Test.UNSUPPORTED,
                               "Test does not require any of the features "
                               "specified in limit_to_features: %s" % msg)

    return script


def _runShTest(test, litConfig, useExternalSh, script, tmpBase):
    # Create the output directory if it does not already exist.
    lit.util.mkdir_p(os.path.dirname(tmpBase))

    execdir = os.path.dirname(test.getExecPath())
    if useExternalSh:
        res = executeScript(test, litConfig, tmpBase, script, execdir)
    else:
        res = executeScriptInternal(test, litConfig, tmpBase, script, execdir)
    if isinstance(res, lit.Test.Result):
        return res

    out,err,exitCode,timeoutInfo = res
    if exitCode == 0:
        status = Test.PASS
    else:
        if timeoutInfo is None:
            status = Test.FAIL
        else:
            status = Test.TIMEOUT

    # Form the output log.
    output = """Script:\n--\n%s\n--\nExit Code: %d\n""" % (
        '\n'.join(script), exitCode)

    if timeoutInfo is not None:
        output += """Timeout: %s\n""" % (timeoutInfo,)
    output += "\n"

    # Append the outputs, if present.
    if out:
        output += """Command Output (stdout):\n--\n%s\n--\n""" % (out,)
    if err:
        output += """Command Output (stderr):\n--\n%s\n--\n""" % (err,)

    return lit.Test.Result(status, output)


def executeShTest(test, litConfig, useExternalSh,
                  extra_substitutions=[]):
    if test.config.unsupported:
        return lit.Test.Result(Test.UNSUPPORTED, 'Test is unsupported')

    script = parseIntegratedTestScript(test)
    if isinstance(script, lit.Test.Result):
        return script
    if litConfig.noExecute:
        return lit.Test.Result(Test.PASS)

    tmpDir, tmpBase = getTempPaths(test)
    substitutions = list(extra_substitutions)
    substitutions += getDefaultSubstitutions(test, tmpDir, tmpBase,
                                             normalize_slashes=useExternalSh)
    script = applySubstitutions(script, substitutions)

    # Re-run failed tests up to test_retry_attempts times.
    attempts = 1
    if hasattr(test.config, 'test_retry_attempts'):
        attempts += test.config.test_retry_attempts
    for i in range(attempts):
        res = _runShTest(test, litConfig, useExternalSh, script, tmpBase)
        if res.code != Test.FAIL:
            break
    # If we had to run the test more than once, count it as a flaky pass. These
    # will be printed separately in the test summary.
    if i > 0 and res.code == Test.PASS:
        res.code = Test.FLAKYPASS
    return res<|MERGE_RESOLUTION|>--- conflicted
+++ resolved
@@ -713,15 +713,10 @@
     if isWin32CMDEXE:
         f.write('\nif %ERRORLEVEL% NEQ 0 EXIT\n'.join(commands))
     else:
-<<<<<<< HEAD
         #if test.config.pipefail:
         #    f.write('set -o pipefail;')
-=======
-        if test.config.pipefail:
-            f.write('set -o pipefail;')
         if litConfig.echo_all_commands:
             f.write('set -x;')
->>>>>>> 7169256d
         f.write('{ ' + '; } &&\n{ '.join(commands) + '; }')
     f.write('\n')
     f.close()
