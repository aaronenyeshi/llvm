//===-- AMDGPUTargetMachine.h - AMDGPU TargetMachine Interface --*- C++ -*-===//
//
//                     The LLVM Compiler Infrastructure
//
// This file is distributed under the University of Illinois Open Source
// License. See LICENSE.TXT for details.
//
//===----------------------------------------------------------------------===//
//
/// \file
/// \brief The AMDGPU TargetMachine interface definition for hw codgen targets.
//
//===----------------------------------------------------------------------===//

#ifndef LLVM_LIB_TARGET_AMDGPU_AMDGPUTARGETMACHINE_H
#define LLVM_LIB_TARGET_AMDGPU_AMDGPUTARGETMACHINE_H

#include "AMDGPUIntrinsicInfo.h"
#include "AMDGPUSubtarget.h"
#include "llvm/ADT/Optional.h"
#include "llvm/ADT/StringMap.h"
#include "llvm/ADT/StringRef.h"
#include "llvm/Analysis/TargetTransformInfo.h"
#include "llvm/Support/CodeGen.h"
#include "llvm/Target/TargetMachine.h"
#include <memory>

namespace llvm {

//===----------------------------------------------------------------------===//
// AMDGPU Target Machine (R600+)
//===----------------------------------------------------------------------===//

class AMDGPUTargetMachine : public LLVMTargetMachine {
protected:
  std::unique_ptr<TargetLoweringObjectFile> TLOF;
  AMDGPUIntrinsicInfo IntrinsicInfo;

  StringRef getGPUName(const Function &F) const;
  StringRef getFeatureString(const Function &F) const;

public:
  AMDGPUTargetMachine(const Target &T, const Triple &TT, StringRef CPU,
                      StringRef FS, TargetOptions Options,
                      Optional<Reloc::Model> RM, CodeModel::Model CM,
                      CodeGenOpt::Level OL);
  ~AMDGPUTargetMachine() override;

  const AMDGPUSubtarget *getSubtargetImpl() const;
  const AMDGPUSubtarget *getSubtargetImpl(const Function &) const override = 0;

  const AMDGPUIntrinsicInfo *getIntrinsicInfo() const override {
    return &IntrinsicInfo;
  }
  TargetIRAnalysis getTargetIRAnalysis() override;

  TargetLoweringObjectFile *getObjFileLowering() const override {
    return TLOF.get();
  }
<<<<<<< HEAD
  void addPreLinkPasses(PassManagerBase & PM) override;
=======
  void addEarlyAsPossiblePasses(PassManagerBase &PM) override;
>>>>>>> 4f6cd5ad
};

//===----------------------------------------------------------------------===//
// R600 Target Machine (R600 -> Cayman)
//===----------------------------------------------------------------------===//

class R600TargetMachine final : public AMDGPUTargetMachine {
private:
  mutable StringMap<std::unique_ptr<R600Subtarget>> SubtargetMap;

public:
  R600TargetMachine(const Target &T, const Triple &TT, StringRef CPU,
                    StringRef FS, TargetOptions Options,
                    Optional<Reloc::Model> RM, CodeModel::Model CM,
                    CodeGenOpt::Level OL);

  TargetPassConfig *createPassConfig(PassManagerBase &PM) override;

  const R600Subtarget *getSubtargetImpl(const Function &) const override;
};

//===----------------------------------------------------------------------===//
// GCN Target Machine (SI+)
//===----------------------------------------------------------------------===//

class GCNTargetMachine final : public AMDGPUTargetMachine {
private:
  mutable StringMap<std::unique_ptr<SISubtarget>> SubtargetMap;

public:
  GCNTargetMachine(const Target &T, const Triple &TT, StringRef CPU,
                   StringRef FS, TargetOptions Options,
                   Optional<Reloc::Model> RM, CodeModel::Model CM,
                   CodeGenOpt::Level OL);

  TargetPassConfig *createPassConfig(PassManagerBase &PM) override;

  const SISubtarget *getSubtargetImpl(const Function &) const override;
};

} // end namespace llvm

#endif // LLVM_LIB_TARGET_AMDGPU_AMDGPUTARGETMACHINE_H<|MERGE_RESOLUTION|>--- conflicted
+++ resolved
@@ -57,11 +57,8 @@
   TargetLoweringObjectFile *getObjFileLowering() const override {
     return TLOF.get();
   }
-<<<<<<< HEAD
   void addPreLinkPasses(PassManagerBase & PM) override;
-=======
   void addEarlyAsPossiblePasses(PassManagerBase &PM) override;
->>>>>>> 4f6cd5ad
 };
 
 //===----------------------------------------------------------------------===//
