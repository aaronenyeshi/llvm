--- conflicted
+++ resolved
@@ -35,7 +35,6 @@
 
 namespace llvm {
 class AMDGPUOCL12Adapter : public ModulePass {
-  AMDGPUAS AMDGPUASI;
 
 public:
   static char ID;
@@ -45,11 +44,7 @@
   }
 
   virtual bool runOnModule(Module &M);
-  bool doInitialization(Module &M) {
-    AMDGPUASI = AMDGPU::getAMDGPUAS(M);
-    return false;
-  }
-};
+  };
 }
 
 INITIALIZE_PASS(AMDGPUOCL12Adapter, "amdgpu-opencl-12-adapter",
@@ -66,11 +61,7 @@
 /// \brief Check whether the type is a pointer and also whether it points to
 /// non-default address space. If it is not an opaque type, return true.
 /// Always skip opaque types because they are not "real" pointers.
-<<<<<<< HEAD
-static bool isNonDefaultAddrSpacePtr(Type *Ty, AMDGPUAS &AMDGPUASI) {
-=======
 static bool isNonDefaultAddrSpacePtr(Type *Ty, AMDGPUAS AMDGPUASI) {
->>>>>>> d3096054
   PointerType *PtrType = dyn_cast<PointerType>(Ty);
   if(!PtrType)
     return false;
@@ -84,11 +75,7 @@
 /// \brief Check whether the Function signature has any of the
 /// non-default address space pointers as arguments. If yes,
 /// this funtion will return true.
-<<<<<<< HEAD
-static bool hasNonDefaultAddrSpaceArg(const Function *F, AMDGPUAS &AMDGPUASI) {
-=======
 static bool hasNonDefaultAddrSpaceArg(const Function *F, AMDGPUAS AMDGPUASI) {
->>>>>>> d3096054
 
   for (const Argument &AI: F->args())
     if (isNonDefaultAddrSpacePtr(AI.getType(), AMDGPUASI))
@@ -107,7 +94,6 @@
   // are "_Z" in the mangling scheme.
   size_t NumStartPos = 2;
   FuncNameStart = FuncName.find_first_not_of("0123456789", NumStartPos);
-  assert(FuncNameStart != NumStartPos);
   // Extract the integer, which is equal to the number of chars
   // in the function name.
   StringRef SizeInChar = FuncName.slice(NumStartPos, FuncNameStart);
@@ -118,12 +104,8 @@
 ///  with all the address space of the arguments are "4".
 ///  Name mangling is also modified accordingly to match the
 ///  defintion in the OpenCL2.0 builtins library.
-<<<<<<< HEAD
-static Function *getNewOCL20BuiltinFuncDecl(Function *OldFunc, AMDGPUAS &AMDGPUASI) {
-=======
 static Function *getNewOCL20BuiltinFuncDecl(Function *OldFunc,
     AMDGPUAS AMDGPUASI) {
->>>>>>> d3096054
 
   bool GIZ = AMDGPUASI.FLAT_ADDRESS == 0;
   size_t FuncNameStart, FuncNameSize;
@@ -144,10 +126,6 @@
     else {
       // Skip in cases where CV qualifiers are used: r, V, K
       tmp = NewFuncName.find("U3AS", StartIndexPos);
-<<<<<<< HEAD
-      if (tmp!=std::string::npos && tmp <= StartIndexPos+3) {
-        NewFuncName.erase(tmp, 5);
-=======
       bool HasNonZeroAddr = tmp != std::string::npos && tmp <= StartIndexPos+3;
       if (GIZ) {
         if (HasNonZeroAddr) {
@@ -163,7 +141,6 @@
         }
 
         StartIndexPos += 5;
->>>>>>> d3096054
       }
     }
   }
@@ -182,14 +159,7 @@
     PointerType *PtrType = cast<PointerType>(ArgType);
     Type *EleType = PtrType->getElementType();
     PointerType *NewPtrType = PointerType::get(EleType, AMDGPUASI.FLAT_ADDRESS);
-<<<<<<< HEAD
-    //4 is for region address AMDIL and generic address in 2.0
-=======
->>>>>>> d3096054
     NewFuncArgs.push_back(NewPtrType);
-  }
-  if (NewFuncName == MangledFuncName) {
-    OldFunc->setName(MangledFuncName + ".tmp");
   }
 
   FunctionType *NewFuncType = FunctionType::get(
@@ -205,12 +175,8 @@
 
 /// \brief Define the 1.2 OpenCL builtin called by the user to call the
 /// OpenCL 2.0 builtin which has only generic address space arguments.
-<<<<<<< HEAD
-void createOCL20BuiltinFuncDefn(Function *OldFunc, Function *NewFunc, AMDGPUAS &AMDGPUASI) {
-=======
 void createOCL20BuiltinFuncDefn(Function *OldFunc, Function *NewFunc,
     AMDGPUAS AMDGPUASI) {
->>>>>>> d3096054
 
   // Adding alwaysinline attribute for the adapter function.
   OldFunc->addFnAttr(Attribute::AlwaysInline);
@@ -228,10 +194,6 @@
     PointerType *PtrType = cast<PointerType>(Arg.getType());
     Type *EleType = PtrType->getElementType();
     PointerType *NewPtrType = PointerType::get(EleType, AMDGPUASI.FLAT_ADDRESS);
-<<<<<<< HEAD
-    //4 is for region address AMDIL and generic address in 2.0
-=======
->>>>>>> d3096054
 
     // Cast all non-default addr space pointer arguments to default addr
     // space pointers. Note that this cast will result in no-op.
@@ -252,35 +214,13 @@
 /// \brief Generate right function calls for all "undefined" 1.2 OpenCL builtins
 /// in the whole Module. Returns true if at least one of the 1.2 OpenCL builtin
 /// has been modified.
-<<<<<<< HEAD
-static bool findAndDefineBuiltinCalls(Module &M, AMDGPUAS &AMDGPUASI) {
-=======
 static bool findAndDefineBuiltinCalls(Module &M) {
   auto AMDGPUASI = AMDGPU::getAMDGPUAS(M);
->>>>>>> d3096054
   bool isModified = false;
   for (auto &F : M) {
 
     // Search only for used, undefined OpenCL builtin functions,
     // which has non-default addr space pointer arguments.
-<<<<<<< HEAD
-    if (!F.empty() || F.use_empty() || !hasNonDefaultAddrSpaceArg(&F, AMDGPUASI))
-      continue;
-
-    auto const Name = F.getName();
-    if (!Name.startswith("_Z") ||
-        Name.find_first_of("123456789", 2) != 2 ||
-        Name.find("async_work_group", 3) != StringRef::npos ||
-        Name.find("prefetch", 3) != StringRef::npos)
-      continue;
-
-    Function *NewFunc = getNewOCL20BuiltinFuncDecl(&F, AMDGPUASI);
-    // Get the new Function declaration.
-    DEBUG(dbgs() << "\n Modifying Func " << Name << " to call "
-     << NewFunc->getName() << " Function");
-    createOCL20BuiltinFuncDefn(&F, NewFunc, AMDGPUASI);
-    isModified = true;
-=======
     if (!F.empty() || F.use_empty() || !F.getName().startswith("_Z") ||
         !hasNonDefaultAddrSpaceArg(&F, AMDGPUASI))
       continue;
@@ -293,15 +233,10 @@
        << NewFunc->getName() << " Function");
       createOCL20BuiltinFuncDefn(&F, NewFunc, AMDGPUASI);
     }
->>>>>>> d3096054
   }
   return isModified;
 }
 
 bool AMDGPUOCL12Adapter::runOnModule(Module &M) {
-  NamedMDNode *OCLVersion = M.getNamedMetadata("opencl.ocl.version");
-  if (!OCLVersion) {
-    return false;
-  }
-  return findAndDefineBuiltinCalls(M, AMDGPUASI);
-}
+  return findAndDefineBuiltinCalls(M);
+}