--- conflicted
+++ resolved
@@ -99,11 +99,8 @@
     OffsetBytes = alignTo(OffsetBytes, MFI.getObjectAlignment(FI));
 
   return OffsetBytes / (getStackWidth(MF) * 4);
-<<<<<<< HEAD
 }
 
 int AMDGPUFrameLowering::getFrameIndexOffset(const MachineFunction &MF, int FI) const {
   return MF.getFrameInfo().getObjectOffset(FI);
-=======
->>>>>>> 4010c7c7
 }