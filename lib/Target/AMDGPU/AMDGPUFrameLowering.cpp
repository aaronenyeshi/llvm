//===----------------------- AMDGPUFrameLowering.cpp ----------------------===//
//
//                     The LLVM Compiler Infrastructure
//
// This file is distributed under the University of Illinois Open Source
// License. See LICENSE.TXT for details.
//
//==-----------------------------------------------------------------------===//
//
// Interface to describe a layout of a stack frame on a AMDGPU target machine.
//
//===----------------------------------------------------------------------===//

#include "AMDGPUFrameLowering.h"

using namespace llvm;
AMDGPUFrameLowering::AMDGPUFrameLowering(StackDirection D, unsigned StackAl,
    int LAO, unsigned TransAl)
  : TargetFrameLowering(D, StackAl, LAO, TransAl) { }

AMDGPUFrameLowering::~AMDGPUFrameLowering() = default;

unsigned AMDGPUFrameLowering::getStackWidth(const MachineFunction &MF) const {
  // XXX: Hardcoding to 1 for now.
  //
  // I think the StackWidth should stored as metadata associated with the
  // MachineFunction.  This metadata can either be added by a frontend, or
  // calculated by a R600 specific LLVM IR pass.
  //
  // The StackWidth determines how stack objects are laid out in memory.
  // For a vector stack variable, like: int4 stack[2], the data will be stored
  // in the following ways depending on the StackWidth.
  //
  // StackWidth = 1:
  //
  // T0.X = stack[0].x
  // T1.X = stack[0].y
  // T2.X = stack[0].z
  // T3.X = stack[0].w
  // T4.X = stack[1].x
  // T5.X = stack[1].y
  // T6.X = stack[1].z
  // T7.X = stack[1].w
  //
  // StackWidth = 2:
  //
  // T0.X = stack[0].x
  // T0.Y = stack[0].y
  // T1.X = stack[0].z
  // T1.Y = stack[0].w
  // T2.X = stack[1].x
  // T2.Y = stack[1].y
  // T3.X = stack[1].z
  // T3.Y = stack[1].w
  //
  // StackWidth = 4:
  // T0.X = stack[0].x
  // T0.Y = stack[0].y
  // T0.Z = stack[0].z
  // T0.W = stack[0].w
  // T1.X = stack[1].x
  // T1.Y = stack[1].y
  // T1.Z = stack[1].z
  // T1.W = stack[1].w
  return 1;
<<<<<<< HEAD
}

/// \returns The number of registers allocated for \p FI.
int AMDGPUFrameLowering::getFrameIndexReference(const MachineFunction &MF,
                                                int FI,
                                                unsigned &FrameReg) const {
  const MachineFrameInfo &MFI = MF.getFrameInfo();
  const AMDGPURegisterInfo *RI
    = MF.getSubtarget<AMDGPUSubtarget>().getRegisterInfo();

  // Fill in FrameReg output argument.
  FrameReg = RI->getFrameRegister(MF);

  // Start the offset at 2 so we don't overwrite work group information.
  // XXX: We should only do this when the shader actually uses this
  // information.
  unsigned OffsetBytes = 2 * (getStackWidth(MF) * 4);
  int UpperBound = FI == -1 ? MFI.getNumObjects() : FI;

  for (int i = MFI.getObjectIndexBegin(); i < UpperBound; ++i) {
    OffsetBytes = alignTo(OffsetBytes, MFI.getObjectAlignment(i));
    OffsetBytes += MFI.getObjectSize(i);
    // Each register holds 4 bytes, so we must always align the offset to at
    // least 4 bytes, so that 2 frame objects won't share the same register.
    OffsetBytes = alignTo(OffsetBytes, 4);
  }

  if (FI != -1)
    OffsetBytes = alignTo(OffsetBytes, MFI.getObjectAlignment(FI));

  return OffsetBytes / (getStackWidth(MF) * 4);
}
=======
}
>>>>>>> 687e6d4f
<|MERGE_RESOLUTION|>--- conflicted
+++ resolved
@@ -63,39 +63,4 @@
   // T1.Z = stack[1].z
   // T1.W = stack[1].w
   return 1;
-<<<<<<< HEAD
-}
-
-/// \returns The number of registers allocated for \p FI.
-int AMDGPUFrameLowering::getFrameIndexReference(const MachineFunction &MF,
-                                                int FI,
-                                                unsigned &FrameReg) const {
-  const MachineFrameInfo &MFI = MF.getFrameInfo();
-  const AMDGPURegisterInfo *RI
-    = MF.getSubtarget<AMDGPUSubtarget>().getRegisterInfo();
-
-  // Fill in FrameReg output argument.
-  FrameReg = RI->getFrameRegister(MF);
-
-  // Start the offset at 2 so we don't overwrite work group information.
-  // XXX: We should only do this when the shader actually uses this
-  // information.
-  unsigned OffsetBytes = 2 * (getStackWidth(MF) * 4);
-  int UpperBound = FI == -1 ? MFI.getNumObjects() : FI;
-
-  for (int i = MFI.getObjectIndexBegin(); i < UpperBound; ++i) {
-    OffsetBytes = alignTo(OffsetBytes, MFI.getObjectAlignment(i));
-    OffsetBytes += MFI.getObjectSize(i);
-    // Each register holds 4 bytes, so we must always align the offset to at
-    // least 4 bytes, so that 2 frame objects won't share the same register.
-    OffsetBytes = alignTo(OffsetBytes, 4);
-  }
-
-  if (FI != -1)
-    OffsetBytes = alignTo(OffsetBytes, MFI.getObjectAlignment(FI));
-
-  return OffsetBytes / (getStackWidth(MF) * 4);
-}
-=======
-}
->>>>>>> 687e6d4f
+}