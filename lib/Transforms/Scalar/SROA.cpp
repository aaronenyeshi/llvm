--- conflicted
+++ resolved
@@ -3610,13 +3610,9 @@
       auto *PartPtrTy = PartTy->getPointerTo(AS);
       LoadInst *PLoad = IRB.CreateAlignedLoad(
           getAdjustedPtr(IRB, DL, BasePtr,
-<<<<<<< HEAD
                          APInt(DL.getPointerSizeInBits(
                                LI->getPointerAddressSpace()),
                                PartOffset),
-=======
-                         APInt(DL.getPointerSizeInBits(AS), PartOffset),
->>>>>>> 84c82313
                          PartPtrTy, BasePtr->getName() + "."),
           getAdjustedAlignment(LI, PartOffset, DL), /*IsVolatile*/ false,
           LI->getName());
