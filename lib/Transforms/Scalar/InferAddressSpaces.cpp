//===- InferAddressSpace.cpp - --------------------------------------------===//
//
//                     The LLVM Compiler Infrastructure
//
// This file is distributed under the University of Illinois Open Source
// License. See LICENSE.TXT for details.
//
//===----------------------------------------------------------------------===//
//
// CUDA C/C++ includes memory space designation as variable type qualifers (such
// as __global__ and __shared__). Knowing the space of a memory access allows
// CUDA compilers to emit faster PTX loads and stores. For example, a load from
// shared memory can be translated to `ld.shared` which is roughly 10% faster
// than a generic `ld` on an NVIDIA Tesla K40c.
//
// Unfortunately, type qualifiers only apply to variable declarations, so CUDA
// compilers must infer the memory space of an address expression from
// type-qualified variables.
//
// LLVM IR uses non-zero (so-called) specific address spaces to represent memory
// spaces (e.g. addrspace(3) means shared memory). The Clang frontend
// places only type-qualified variables in specific address spaces, and then
// conservatively `addrspacecast`s each type-qualified variable to addrspace(0)
// (so-called the generic address space) for other instructions to use.
//
// For example, the Clang translates the following CUDA code
//   __shared__ float a[10];
//   float v = a[i];
// to
//   %0 = addrspacecast [10 x float] addrspace(3)* @a to [10 x float]*
//   %1 = gep [10 x float], [10 x float]* %0, i64 0, i64 %i
//   %v = load float, float* %1 ; emits ld.f32
// @a is in addrspace(3) since it's type-qualified, but its use from %1 is
// redirected to %0 (the generic version of @a).
//
// The optimization implemented in this file propagates specific address spaces
// from type-qualified variable declarations to its users. For example, it
// optimizes the above IR to
//   %1 = gep [10 x float] addrspace(3)* @a, i64 0, i64 %i
//   %v = load float addrspace(3)* %1 ; emits ld.shared.f32
// propagating the addrspace(3) from @a to %1. As the result, the NVPTX
// codegen is able to emit ld.shared.f32 for %v.
//
// Address space inference works in two steps. First, it uses a data-flow
// analysis to infer as many generic pointers as possible to point to only one
// specific address space. In the above example, it can prove that %1 only
// points to addrspace(3). This algorithm was published in
//   CUDA: Compiling and optimizing for a GPU platform
//   Chakrabarti, Grover, Aarts, Kong, Kudlur, Lin, Marathe, Murphy, Wang
//   ICCS 2012
//
// Then, address space inference replaces all refinable generic pointers with
// equivalent specific pointers.
//
// The major challenge of implementing this optimization is handling PHINodes,
// which may create loops in the data flow graph. This brings two complications.
//
// First, the data flow analysis in Step 1 needs to be circular. For example,
//     %generic.input = addrspacecast float addrspace(3)* %input to float*
//   loop:
//     %y = phi [ %generic.input, %y2 ]
//     %y2 = getelementptr %y, 1
//     %v = load %y2
//     br ..., label %loop, ...
// proving %y specific requires proving both %generic.input and %y2 specific,
// but proving %y2 specific circles back to %y. To address this complication,
// the data flow analysis operates on a lattice:
//   uninitialized > specific address spaces > generic.
// All address expressions (our implementation only considers phi, bitcast,
// addrspacecast, and getelementptr) start with the uninitialized address space.
// The monotone transfer function moves the address space of a pointer down a
// lattice path from uninitialized to specific and then to generic. A join
// operation of two different specific address spaces pushes the expression down
// to the generic address space. The analysis completes once it reaches a fixed
// point.
//
// Second, IR rewriting in Step 2 also needs to be circular. For example,
// converting %y to addrspace(3) requires the compiler to know the converted
// %y2, but converting %y2 needs the converted %y. To address this complication,
// we break these cycles using "undef" placeholders. When converting an
// instruction `I` to a new address space, if its operand `Op` is not converted
// yet, we let `I` temporarily use `undef` and fix all the uses of undef later.
// For instance, our algorithm first converts %y to
//   %y' = phi float addrspace(3)* [ %input, undef ]
// Then, it converts %y2 to
//   %y2' = getelementptr %y', 1
// Finally, it fixes the undef in %y' so that
//   %y' = phi float addrspace(3)* [ %input, %y2' ]
//
//===----------------------------------------------------------------------===//

#include "llvm/ADT/ArrayRef.h"
#include "llvm/ADT/DenseMap.h"
#include "llvm/ADT/DenseSet.h"
#include "llvm/ADT/None.h"
#include "llvm/ADT/Optional.h"
#include "llvm/ADT/SetVector.h"
#include "llvm/ADT/SmallVector.h"
#include "llvm/Analysis/TargetTransformInfo.h"
#include "llvm/IR/BasicBlock.h"
#include "llvm/IR/Constant.h"
#include "llvm/IR/Constants.h"
#include "llvm/IR/Function.h"
#include "llvm/IR/IRBuilder.h"
#include "llvm/IR/InstIterator.h"
#include "llvm/IR/Instruction.h"
#include "llvm/IR/Instructions.h"
#include "llvm/IR/IntrinsicInst.h"
#include "llvm/IR/Intrinsics.h"
#include "llvm/IR/LLVMContext.h"
#include "llvm/IR/Operator.h"
#include "llvm/IR/Type.h"
#include "llvm/IR/Use.h"
#include "llvm/IR/User.h"
#include "llvm/IR/Value.h"
#include "llvm/IR/ValueHandle.h"
#include "llvm/Pass.h"
#include "llvm/Support/Casting.h"
#include "llvm/Support/Compiler.h"
#include "llvm/Support/Debug.h"
#include "llvm/Support/ErrorHandling.h"
#include "llvm/Support/raw_ostream.h"
#include "llvm/Transforms/Scalar.h"
#include "llvm/Transforms/Utils/Local.h"
#include "llvm/Transforms/Utils/ValueMapper.h"
#include <cassert>
#include <iterator>
#include <limits>
#include <utility>
#include <vector>

#define DEBUG_TYPE "infer-address-spaces"

using namespace llvm;

static const unsigned UninitializedAddressSpace =
    std::numeric_limits<unsigned>::max();

namespace {

using ValueToAddrSpaceMapTy = DenseMap<const Value *, unsigned>;

/// \brief InferAddressSpaces
class InferAddressSpaces : public FunctionPass {
  /// Target specific address space which uses of should be replaced if
  /// possible.
  unsigned FlatAddrSpace;

public:
  static char ID;

  InferAddressSpaces() : FunctionPass(ID) {}

  void getAnalysisUsage(AnalysisUsage &AU) const override {
    AU.setPreservesCFG();
    AU.addRequired<TargetTransformInfoWrapperPass>();
  }

  bool runOnFunction(Function &F) override;

private:
  // Returns the new address space of V if updated; otherwise, returns None.
  Optional<unsigned>
  updateAddressSpace(const Value &V,
                     const ValueToAddrSpaceMapTy &InferredAddrSpace) const;

  // Tries to infer the specific address space of each address expression in
  // Postorder.
  void inferAddressSpaces(ArrayRef<WeakTrackingVH> Postorder,
                          ValueToAddrSpaceMapTy *InferredAddrSpace) const;

  bool isSafeToCastConstAddrSpace(Constant *C, unsigned NewAS) const;

  // Changes the flat address expressions in function F to point to specific
  // address spaces if InferredAddrSpace says so. Postorder is the postorder of
  // all flat expressions in the use-def graph of function F.
  bool rewriteWithNewAddressSpaces(
      const TargetTransformInfo &TTI, ArrayRef<WeakTrackingVH> Postorder,
      const ValueToAddrSpaceMapTy &InferredAddrSpace, Function *F) const;

  void appendsFlatAddressExpressionToPostorderStack(
    Value *V, std::vector<std::pair<Value *, bool>> &PostorderStack,
    DenseSet<Value *> &Visited) const;

  bool rewriteIntrinsicOperands(IntrinsicInst *II,
                                Value *OldV, Value *NewV) const;
  void collectRewritableIntrinsicOperands(
    IntrinsicInst *II,
    std::vector<std::pair<Value *, bool>> &PostorderStack,
    DenseSet<Value *> &Visited) const;

  std::vector<WeakTrackingVH> collectFlatAddressExpressions(Function &F) const;

  Value *cloneValueWithNewAddressSpace(
    Value *V, unsigned NewAddrSpace,
    const ValueToValueMapTy &ValueWithNewAddrSpace,
    SmallVectorImpl<const Use *> *UndefUsesToFix) const;
  unsigned joinAddressSpaces(unsigned AS1, unsigned AS2) const;
};

} // end anonymous namespace

char InferAddressSpaces::ID = 0;

namespace llvm {

void initializeInferAddressSpacesPass(PassRegistry &);

} // end namespace llvm

INITIALIZE_PASS(InferAddressSpaces, DEBUG_TYPE, "Infer address spaces",
                false, false)

// Returns true if V is an address expression.
// TODO: Currently, we consider only phi, bitcast, addrspacecast, and
// getelementptr operators.
static bool isAddressExpression(const Value &V) {
  if (!isa<Operator>(V))
    return false;

  switch (cast<Operator>(V).getOpcode()) {
  case Instruction::PHI:
  case Instruction::BitCast:
  case Instruction::AddrSpaceCast:
  case Instruction::GetElementPtr:
  case Instruction::Select:
    return true;
  default:
    return false;
  }
}

// Returns the pointer operands of V.
//
// Precondition: V is an address expression.
static SmallVector<Value *, 2> getPointerOperands(const Value &V) {
  const Operator &Op = cast<Operator>(V);
  switch (Op.getOpcode()) {
  case Instruction::PHI: {
    auto IncomingValues = cast<PHINode>(Op).incoming_values();
    return SmallVector<Value *, 2>(IncomingValues.begin(),
                                   IncomingValues.end());
  }
  case Instruction::BitCast:
  case Instruction::AddrSpaceCast:
  case Instruction::GetElementPtr:
    return {Op.getOperand(0)};
  case Instruction::Select:
    return {Op.getOperand(1), Op.getOperand(2)};
  default:
    llvm_unreachable("Unexpected instruction type.");
  }
}

// TODO: Move logic to TTI?
bool InferAddressSpaces::rewriteIntrinsicOperands(IntrinsicInst *II,
                                                  Value *OldV,
                                                  Value *NewV) const {
  Module *M = II->getParent()->getParent()->getParent();

  switch (II->getIntrinsicID()) {
  case Intrinsic::amdgcn_atomic_inc:
  case Intrinsic::amdgcn_atomic_dec:{
    const ConstantInt *IsVolatile = dyn_cast<ConstantInt>(II->getArgOperand(4));
    if (!IsVolatile || !IsVolatile->isZero())
      return false;

    LLVM_FALLTHROUGH;
  }
  case Intrinsic::objectsize: {
    Type *DestTy = II->getType();
    Type *SrcTy = NewV->getType();
    Function *NewDecl =
        Intrinsic::getDeclaration(M, II->getIntrinsicID(), {DestTy, SrcTy});
    II->setArgOperand(0, NewV);
    II->setCalledFunction(NewDecl);
    return true;
  }
  default:
    return false;
  }
}

// TODO: Move logic to TTI?
void InferAddressSpaces::collectRewritableIntrinsicOperands(
    IntrinsicInst *II, std::vector<std::pair<Value *, bool>> &PostorderStack,
    DenseSet<Value *> &Visited) const {
  switch (II->getIntrinsicID()) {
  case Intrinsic::objectsize:
  case Intrinsic::amdgcn_atomic_inc:
  case Intrinsic::amdgcn_atomic_dec:
    appendsFlatAddressExpressionToPostorderStack(II->getArgOperand(0),
                                                 PostorderStack, Visited);
    break;
  default:
    break;
  }
}

// Returns all flat address expressions in function F. The elements are
// If V is an unvisited flat address expression, appends V to PostorderStack
// and marks it as visited.
void InferAddressSpaces::appendsFlatAddressExpressionToPostorderStack(
    Value *V, std::vector<std::pair<Value *, bool>> &PostorderStack,
    DenseSet<Value *> &Visited) const {
  assert(V->getType()->isPointerTy());

  // Generic addressing expressions may be hidden in nested constant
  // expressions.
  if (ConstantExpr *CE = dyn_cast<ConstantExpr>(V)) {
    // TODO: Look in non-address parts, like icmp operands.
    if (isAddressExpression(*CE) && Visited.insert(CE).second)
      PostorderStack.push_back(std::make_pair(CE, false));

    return;
  }

  if (isAddressExpression(*V) &&
      V->getType()->getPointerAddressSpace() == FlatAddrSpace) {
    if (Visited.insert(V).second) {
      PostorderStack.push_back(std::make_pair(V, false));

      Operator *Op = cast<Operator>(V);
      for (unsigned I = 0, E = Op->getNumOperands(); I != E; ++I) {
        if (ConstantExpr *CE = dyn_cast<ConstantExpr>(Op->getOperand(I))) {
          if (isAddressExpression(*CE) && Visited.insert(CE).second)
            PostorderStack.emplace_back(CE, false);
        }
      }
    }
  }
}

// Returns all flat address expressions in function F. The elements are ordered
// ordered in postorder.
std::vector<WeakTrackingVH>
InferAddressSpaces::collectFlatAddressExpressions(Function &F) const {
  // This function implements a non-recursive postorder traversal of a partial
  // use-def graph of function F.
  std::vector<std::pair<Value *, bool>> PostorderStack;
  // The set of visited expressions.
  DenseSet<Value *> Visited;

  auto PushPtrOperand = [&](Value *Ptr) {
    appendsFlatAddressExpressionToPostorderStack(Ptr, PostorderStack,
                                                 Visited);
  };

  // Look at operations that may be interesting accelerate by moving to a known
  // address space. We aim at generating after loads and stores, but pure
  // addressing calculations may also be faster.
  for (Instruction &I : instructions(F)) {
    if (auto *GEP = dyn_cast<GetElementPtrInst>(&I)) {
      if (!GEP->getType()->isVectorTy())
        PushPtrOperand(GEP->getPointerOperand());
    } else if (auto *LI = dyn_cast<LoadInst>(&I))
      PushPtrOperand(LI->getPointerOperand());
    else if (auto *SI = dyn_cast<StoreInst>(&I))
      PushPtrOperand(SI->getPointerOperand());
    else if (auto *RMW = dyn_cast<AtomicRMWInst>(&I))
      PushPtrOperand(RMW->getPointerOperand());
    else if (auto *CmpX = dyn_cast<AtomicCmpXchgInst>(&I))
      PushPtrOperand(CmpX->getPointerOperand());
    else if (auto *MI = dyn_cast<MemIntrinsic>(&I)) {
      // For memset/memcpy/memmove, any pointer operand can be replaced.
      PushPtrOperand(MI->getRawDest());

      // Handle 2nd operand for memcpy/memmove.
      if (auto *MTI = dyn_cast<MemTransferInst>(MI))
        PushPtrOperand(MTI->getRawSource());
    } else if (auto *II = dyn_cast<IntrinsicInst>(&I))
      collectRewritableIntrinsicOperands(II, PostorderStack, Visited);
    else if (ICmpInst *Cmp = dyn_cast<ICmpInst>(&I)) {
      // FIXME: Handle vectors of pointers
      if (Cmp->getOperand(0)->getType()->isPointerTy()) {
        PushPtrOperand(Cmp->getOperand(0));
        PushPtrOperand(Cmp->getOperand(1));
      }
    } else if (auto *ASC = dyn_cast<AddrSpaceCastInst>(&I)) {
      if (!ASC->getType()->isVectorTy())
        PushPtrOperand(ASC->getPointerOperand());
    }
  }

  std::vector<WeakTrackingVH> Postorder; // The resultant postorder.
  while (!PostorderStack.empty()) {
    Value *TopVal = PostorderStack.back().first;
    // If the operands of the expression on the top are already explored,
    // adds that expression to the resultant postorder.
    if (PostorderStack.back().second) {
      if (TopVal->getType()->getPointerAddressSpace() == FlatAddrSpace)
        Postorder.push_back(TopVal);
      PostorderStack.pop_back();
      continue;
    }
    // Otherwise, adds its operands to the stack and explores them.
    PostorderStack.back().second = true;
    for (Value *PtrOperand : getPointerOperands(*TopVal)) {
      appendsFlatAddressExpressionToPostorderStack(PtrOperand, PostorderStack,
                                                   Visited);
    }
  }
  return Postorder;
}

// A helper function for cloneInstructionWithNewAddressSpace. Returns the clone
// of OperandUse.get() in the new address space. If the clone is not ready yet,
// returns an undef in the new address space as a placeholder.
static Value *operandWithNewAddressSpaceOrCreateUndef(
    const Use &OperandUse, unsigned NewAddrSpace,
    const ValueToValueMapTy &ValueWithNewAddrSpace,
    SmallVectorImpl<const Use *> *UndefUsesToFix) {
  Value *Operand = OperandUse.get();

  Type *NewPtrTy =
      Operand->getType()->getPointerElementType()->getPointerTo(NewAddrSpace);

  if (Constant *C = dyn_cast<Constant>(Operand))
    return ConstantExpr::getAddrSpaceCast(C, NewPtrTy);

  if (Value *NewOperand = ValueWithNewAddrSpace.lookup(Operand))
    return NewOperand;

  UndefUsesToFix->push_back(&OperandUse);
  return UndefValue::get(NewPtrTy);
}

// Returns a clone of `I` with its operands converted to those specified in
// ValueWithNewAddrSpace. Due to potential cycles in the data flow graph, an
// operand whose address space needs to be modified might not exist in
// ValueWithNewAddrSpace. In that case, uses undef as a placeholder operand and
// adds that operand use to UndefUsesToFix so that caller can fix them later.
//
// Note that we do not necessarily clone `I`, e.g., if it is an addrspacecast
// from a pointer whose type already matches. Therefore, this function returns a
// Value* instead of an Instruction*.
static Value *cloneInstructionWithNewAddressSpace(
    Instruction *I, unsigned NewAddrSpace,
    const ValueToValueMapTy &ValueWithNewAddrSpace,
    SmallVectorImpl<const Use *> *UndefUsesToFix) {
  Type *NewPtrType =
      I->getType()->getPointerElementType()->getPointerTo(NewAddrSpace);

  if (I->getOpcode() == Instruction::AddrSpaceCast) {
    Value *Src = I->getOperand(0);
    // Because `I` is flat, the source address space must be specific.
    // Therefore, the inferred address space must be the source space, according
    // to our algorithm.
    assert(Src->getType()->getPointerAddressSpace() == NewAddrSpace);
    if (Src->getType() != NewPtrType)
      return new BitCastInst(Src, NewPtrType);
    return Src;
  }

  // Computes the converted pointer operands.
  SmallVector<Value *, 4> NewPointerOperands;
  for (const Use &OperandUse : I->operands()) {
    if (!OperandUse.get()->getType()->isPointerTy())
      NewPointerOperands.push_back(nullptr);
    else
      NewPointerOperands.push_back(operandWithNewAddressSpaceOrCreateUndef(
                                     OperandUse, NewAddrSpace, ValueWithNewAddrSpace, UndefUsesToFix));
  }

  switch (I->getOpcode()) {
  case Instruction::BitCast:
    return new BitCastInst(NewPointerOperands[0], NewPtrType);
  case Instruction::PHI: {
    assert(I->getType()->isPointerTy());
    PHINode *PHI = cast<PHINode>(I);
    PHINode *NewPHI = PHINode::Create(NewPtrType, PHI->getNumIncomingValues());
    for (unsigned Index = 0; Index < PHI->getNumIncomingValues(); ++Index) {
      unsigned OperandNo = PHINode::getOperandNumForIncomingValue(Index);
      NewPHI->addIncoming(NewPointerOperands[OperandNo],
                          PHI->getIncomingBlock(Index));
    }
    return NewPHI;
  }
  case Instruction::GetElementPtr: {
    GetElementPtrInst *GEP = cast<GetElementPtrInst>(I);
    GetElementPtrInst *NewGEP = GetElementPtrInst::Create(
        GEP->getSourceElementType(), NewPointerOperands[0],
        SmallVector<Value *, 4>(GEP->idx_begin(), GEP->idx_end()));
    NewGEP->setIsInBounds(GEP->isInBounds());
    return NewGEP;
  }
  case Instruction::Select:
    assert(I->getType()->isPointerTy());
    return SelectInst::Create(I->getOperand(0), NewPointerOperands[1],
                              NewPointerOperands[2], "", nullptr, I);
  default:
    llvm_unreachable("Unexpected opcode");
  }
}

// Similar to cloneInstructionWithNewAddressSpace, returns a clone of the
// constant expression `CE` with its operands replaced as specified in
// ValueWithNewAddrSpace.
static Value *cloneConstantExprWithNewAddressSpace(
  ConstantExpr *CE, unsigned NewAddrSpace,
  const ValueToValueMapTy &ValueWithNewAddrSpace) {
  Type *TargetType =
    CE->getType()->getPointerElementType()->getPointerTo(NewAddrSpace);

  if (CE->getOpcode() == Instruction::AddrSpaceCast) {
    // Because CE is flat, the source address space must be specific.
    // Therefore, the inferred address space must be the source space according
    // to our algorithm.
    assert(CE->getOperand(0)->getType()->getPointerAddressSpace() ==
           NewAddrSpace);
    return ConstantExpr::getBitCast(CE->getOperand(0), TargetType);
  }

  if (CE->getOpcode() == Instruction::BitCast) {
    if (Value *NewOperand = ValueWithNewAddrSpace.lookup(CE->getOperand(0)))
      return ConstantExpr::getBitCast(cast<Constant>(NewOperand), TargetType);
    return ConstantExpr::getAddrSpaceCast(CE, TargetType);
  }

  if (CE->getOpcode() == Instruction::Select) {
    Constant *Src0 = CE->getOperand(1);
    Constant *Src1 = CE->getOperand(2);
    if (Src0->getType()->getPointerAddressSpace() ==
        Src1->getType()->getPointerAddressSpace()) {

      return ConstantExpr::getSelect(
          CE->getOperand(0), ConstantExpr::getAddrSpaceCast(Src0, TargetType),
          ConstantExpr::getAddrSpaceCast(Src1, TargetType));
    }
  }

  // Computes the operands of the new constant expression.
  bool IsNew = false;
  SmallVector<Constant *, 4> NewOperands;
  for (unsigned Index = 0; Index < CE->getNumOperands(); ++Index) {
    Constant *Operand = CE->getOperand(Index);
    // If the address space of `Operand` needs to be modified, the new operand
    // with the new address space should already be in ValueWithNewAddrSpace
    // because (1) the constant expressions we consider (i.e. addrspacecast,
    // bitcast, and getelementptr) do not incur cycles in the data flow graph
    // and (2) this function is called on constant expressions in postorder.
    if (Value *NewOperand = ValueWithNewAddrSpace.lookup(Operand)) {
      IsNew = true;
      NewOperands.push_back(cast<Constant>(NewOperand));
    } else {
      // Otherwise, reuses the old operand.
      NewOperands.push_back(Operand);
    }
  }

  // If !IsNew, we will replace the Value with itself. However, replaced values
  // are assumed to wrapped in a addrspace cast later so drop it now.
  if (!IsNew)
    return nullptr;

  if (CE->getOpcode() == Instruction::GetElementPtr) {
    // Needs to specify the source type while constructing a getelementptr
    // constant expression.
    return CE->getWithOperands(
      NewOperands, TargetType, /*OnlyIfReduced=*/false,
      NewOperands[0]->getType()->getPointerElementType());
  }

  return CE->getWithOperands(NewOperands, TargetType);
}

// Returns a clone of the value `V`, with its operands replaced as specified in
// ValueWithNewAddrSpace. This function is called on every flat address
// expression whose address space needs to be modified, in postorder.
//
// See cloneInstructionWithNewAddressSpace for the meaning of UndefUsesToFix.
Value *InferAddressSpaces::cloneValueWithNewAddressSpace(
  Value *V, unsigned NewAddrSpace,
  const ValueToValueMapTy &ValueWithNewAddrSpace,
  SmallVectorImpl<const Use *> *UndefUsesToFix) const {
  // All values in Postorder are flat address expressions.
  assert(isAddressExpression(*V) &&
         V->getType()->getPointerAddressSpace() == FlatAddrSpace);

  if (Instruction *I = dyn_cast<Instruction>(V)) {
    Value *NewV = cloneInstructionWithNewAddressSpace(
      I, NewAddrSpace, ValueWithNewAddrSpace, UndefUsesToFix);
    if (Instruction *NewI = dyn_cast<Instruction>(NewV)) {
      if (NewI->getParent() == nullptr) {
        NewI->insertBefore(I);
        NewI->takeName(I);
      }
    }
    return NewV;
  }

  return cloneConstantExprWithNewAddressSpace(
    cast<ConstantExpr>(V), NewAddrSpace, ValueWithNewAddrSpace);
}

// Defines the join operation on the address space lattice (see the file header
// comments).
unsigned InferAddressSpaces::joinAddressSpaces(unsigned AS1,
                                               unsigned AS2) const {
  if (AS1 == FlatAddrSpace || AS2 == FlatAddrSpace)
    return FlatAddrSpace;

  if (AS1 == UninitializedAddressSpace)
    return AS2;
  if (AS2 == UninitializedAddressSpace)
    return AS1;

  // The join of two different specific address spaces is flat.
  return (AS1 == AS2) ? AS1 : FlatAddrSpace;
}

bool InferAddressSpaces::runOnFunction(Function &F) {
  if (skipFunction(F))
    return false;

  DEBUG(dbgs() << "InferAddressSpace on " << F.getName() << '\n');
  const TargetTransformInfo &TTI =
      getAnalysis<TargetTransformInfoWrapperPass>().getTTI(F);
  FlatAddrSpace = TTI.getFlatAddressSpace();
  if (FlatAddrSpace == UninitializedAddressSpace)
    return false;

  // Collects all flat address expressions in postorder.
  std::vector<WeakTrackingVH> Postorder = collectFlatAddressExpressions(F);

  // Runs a data-flow analysis to refine the address spaces of every expression
  // in Postorder.
  ValueToAddrSpaceMapTy InferredAddrSpace;
  inferAddressSpaces(Postorder, &InferredAddrSpace);

  // Changes the address spaces of the flat address expressions who are inferred
  // to point to a specific address space.
  return rewriteWithNewAddressSpaces(TTI, Postorder, InferredAddrSpace, &F);
}

// Constants need to be tracked through RAUW to handle cases with nested
// constant expressions, so wrap values in WeakTrackingVH.
void InferAddressSpaces::inferAddressSpaces(
    ArrayRef<WeakTrackingVH> Postorder,
    ValueToAddrSpaceMapTy *InferredAddrSpace) const {
  SetVector<Value *> Worklist(Postorder.begin(), Postorder.end());
  // Initially, all expressions are in the uninitialized address space.
  for (Value *V : Postorder)
    (*InferredAddrSpace)[V] = UninitializedAddressSpace;

  while (!Worklist.empty()) {
    Value *V = Worklist.pop_back_val();

    // Tries to update the address space of the stack top according to the
    // address spaces of its operands.
    DEBUG(dbgs() << "Updating the address space of\n  " << *V << '\n');
    Optional<unsigned> NewAS = updateAddressSpace(*V, *InferredAddrSpace);
    if (!NewAS.hasValue())
      continue;
    // If any updates are made, grabs its users to the worklist because
    // their address spaces can also be possibly updated.
    DEBUG(dbgs() << "  to " << NewAS.getValue() << '\n');
    (*InferredAddrSpace)[V] = NewAS.getValue();

    for (Value *User : V->users()) {
      // Skip if User is already in the worklist.
      if (Worklist.count(User))
        continue;

      auto Pos = InferredAddrSpace->find(User);
      // Our algorithm only updates the address spaces of flat address
      // expressions, which are those in InferredAddrSpace.
      if (Pos == InferredAddrSpace->end())
        continue;

      // Function updateAddressSpace moves the address space down a lattice
      // path. Therefore, nothing to do if User is already inferred as flat (the
      // bottom element in the lattice).
      if (Pos->second == FlatAddrSpace)
        continue;

      Worklist.insert(User);
    }
  }
}

Optional<unsigned> InferAddressSpaces::updateAddressSpace(
    const Value &V, const ValueToAddrSpaceMapTy &InferredAddrSpace) const {
  assert(InferredAddrSpace.count(&V));

  // The new inferred address space equals the join of the address spaces
  // of all its pointer operands.
  unsigned NewAS = UninitializedAddressSpace;

  const Operator &Op = cast<Operator>(V);
  if (Op.getOpcode() == Instruction::Select) {
    Value *Src0 = Op.getOperand(1);
    Value *Src1 = Op.getOperand(2);

    auto I = InferredAddrSpace.find(Src0);
    unsigned Src0AS = (I != InferredAddrSpace.end()) ?
      I->second : Src0->getType()->getPointerAddressSpace();

    auto J = InferredAddrSpace.find(Src1);
    unsigned Src1AS = (J != InferredAddrSpace.end()) ?
      J->second : Src1->getType()->getPointerAddressSpace();

    auto *C0 = dyn_cast<Constant>(Src0);
    auto *C1 = dyn_cast<Constant>(Src1);

    // If one of the inputs is a constant, we may be able to do a constant
    // addrspacecast of it. Defer inferring the address space until the input
    // address space is known.
    if ((C1 && Src0AS == UninitializedAddressSpace) ||
        (C0 && Src1AS == UninitializedAddressSpace))
      return None;

    if (C0 && isSafeToCastConstAddrSpace(C0, Src1AS))
      NewAS = Src1AS;
    else if (C1 && isSafeToCastConstAddrSpace(C1, Src0AS))
      NewAS = Src0AS;
    else
      NewAS = joinAddressSpaces(Src0AS, Src1AS);
  } else {
    for (Value *PtrOperand : getPointerOperands(V)) {
      auto I = InferredAddrSpace.find(PtrOperand);
      unsigned OperandAS = I != InferredAddrSpace.end() ?
        I->second : PtrOperand->getType()->getPointerAddressSpace();

      // join(flat, *) = flat. So we can break if NewAS is already flat.
      NewAS = joinAddressSpaces(NewAS, OperandAS);
      if (NewAS == FlatAddrSpace)
        break;
    }
  }

  unsigned OldAS = InferredAddrSpace.lookup(&V);
  assert(OldAS != FlatAddrSpace);
  if (OldAS == NewAS)
    return None;
  return NewAS;
}

/// \p returns true if \p U is the pointer operand of a memory instruction with
/// a single pointer operand that can have its address space changed by simply
/// mutating the use to a new value. If the memory instruction is volatile,
/// return true only if the target allows the memory instruction to be volatile
/// in the new address space.
static bool isSimplePointerUseValidToReplace(const TargetTransformInfo &TTI,
                                             Use &U, unsigned AddrSpace) {
  User *Inst = U.getUser();
  unsigned OpNo = U.getOperandNo();
  bool VolatileIsAllowed = false;
  if (auto *I = dyn_cast<Instruction>(Inst))
    VolatileIsAllowed = TTI.hasVolatileVariant(I, AddrSpace);

<<<<<<< HEAD
  if (isa<LoadInst>(Inst))
    return OpNo == LoadInst::getPointerOperandIndex();

  if (isa<StoreInst>(Inst))
    return OpNo == StoreInst::getPointerOperandIndex();

  if (isa<AtomicRMWInst>(Inst))
    return OpNo == AtomicRMWInst::getPointerOperandIndex();

  if (isa<AtomicCmpXchgInst>(Inst)) {
    return OpNo == AtomicCmpXchgInst::getPointerOperandIndex();
  }
=======
  if (auto *LI = dyn_cast<LoadInst>(Inst))
    return OpNo == LoadInst::getPointerOperandIndex() &&
           (VolatileIsAllowed || !LI->isVolatile());

  if (auto *SI = dyn_cast<StoreInst>(Inst))
    return OpNo == StoreInst::getPointerOperandIndex() &&
           (VolatileIsAllowed || !SI->isVolatile());

  if (auto *RMW = dyn_cast<AtomicRMWInst>(Inst))
    return OpNo == AtomicRMWInst::getPointerOperandIndex() &&
           (VolatileIsAllowed || !RMW->isVolatile());

  if (auto *CmpX = dyn_cast<AtomicCmpXchgInst>(Inst))
    return OpNo == AtomicCmpXchgInst::getPointerOperandIndex() &&
           (VolatileIsAllowed || !CmpX->isVolatile());
>>>>>>> f5a8dece

  return false;
}

/// Update memory intrinsic uses that require more complex processing than
/// simple memory instructions. Thse require re-mangling and may have multiple
/// pointer operands.
static bool handleMemIntrinsicPtrUse(MemIntrinsic *MI, Value *OldV,
                                     Value *NewV) {
  IRBuilder<> B(MI);
  MDNode *TBAA = MI->getMetadata(LLVMContext::MD_tbaa);
  MDNode *ScopeMD = MI->getMetadata(LLVMContext::MD_alias_scope);
  MDNode *NoAliasMD = MI->getMetadata(LLVMContext::MD_noalias);

  if (auto *MSI = dyn_cast<MemSetInst>(MI)) {
    B.CreateMemSet(NewV, MSI->getValue(),
                   MSI->getLength(), MSI->getAlignment(),
                   false, // isVolatile
                   TBAA, ScopeMD, NoAliasMD);
  } else if (auto *MTI = dyn_cast<MemTransferInst>(MI)) {
    Value *Src = MTI->getRawSource();
    Value *Dest = MTI->getRawDest();

    // Be careful in case this is a self-to-self copy.
    if (Src == OldV)
      Src = NewV;

    if (Dest == OldV)
      Dest = NewV;

    if (isa<MemCpyInst>(MTI)) {
      MDNode *TBAAStruct = MTI->getMetadata(LLVMContext::MD_tbaa_struct);
      B.CreateMemCpy(Dest, Src, MTI->getLength(),
                     MTI->getAlignment(),
                     false, // isVolatile
                     TBAA, TBAAStruct, ScopeMD, NoAliasMD);
    } else {
      assert(isa<MemMoveInst>(MTI));
      B.CreateMemMove(Dest, Src, MTI->getLength(),
                      MTI->getAlignment(),
                      false, // isVolatile
                      TBAA, ScopeMD, NoAliasMD);
    }
  } else
    llvm_unreachable("unhandled MemIntrinsic");

  MI->eraseFromParent();
  return true;
}

// \p returns true if it is OK to change the address space of constant \p C with
// a ConstantExpr addrspacecast.
bool InferAddressSpaces::isSafeToCastConstAddrSpace(Constant *C, unsigned NewAS) const {
  assert(NewAS != UninitializedAddressSpace);

  unsigned SrcAS = C->getType()->getPointerAddressSpace();
  if (SrcAS == NewAS || isa<UndefValue>(C))
    return true;

  // Prevent illegal casts between different non-flat address spaces.
  if (SrcAS != FlatAddrSpace && NewAS != FlatAddrSpace)
    return false;

  if (isa<ConstantPointerNull>(C))
    return true;

  if (auto *Op = dyn_cast<Operator>(C)) {
    // If we already have a constant addrspacecast, it should be safe to cast it
    // off.
    if (Op->getOpcode() == Instruction::AddrSpaceCast)
      return isSafeToCastConstAddrSpace(cast<Constant>(Op->getOperand(0)), NewAS);

    if (Op->getOpcode() == Instruction::IntToPtr &&
        Op->getType()->getPointerAddressSpace() == FlatAddrSpace)
      return true;
  }

  return false;
}

static Value::use_iterator skipToNextUser(Value::use_iterator I,
                                          Value::use_iterator End) {
  User *CurUser = I->getUser();
  ++I;

  while (I != End && I->getUser() == CurUser)
    ++I;

  return I;
}

bool InferAddressSpaces::rewriteWithNewAddressSpaces(
    const TargetTransformInfo &TTI, ArrayRef<WeakTrackingVH> Postorder,
    const ValueToAddrSpaceMapTy &InferredAddrSpace, Function *F) const {
  // For each address expression to be modified, creates a clone of it with its
  // pointer operands converted to the new address space. Since the pointer
  // operands are converted, the clone is naturally in the new address space by
  // construction.
  ValueToValueMapTy ValueWithNewAddrSpace;
  SmallVector<const Use *, 32> UndefUsesToFix;
  for (Value* V : Postorder) {
    unsigned NewAddrSpace = InferredAddrSpace.lookup(V);
    if (V->getType()->getPointerAddressSpace() != NewAddrSpace) {
      ValueWithNewAddrSpace[V] = cloneValueWithNewAddressSpace(
        V, NewAddrSpace, ValueWithNewAddrSpace, &UndefUsesToFix);
    }
  }

  if (ValueWithNewAddrSpace.empty())
    return false;

  // Fixes all the undef uses generated by cloneInstructionWithNewAddressSpace.
  for (const Use *UndefUse : UndefUsesToFix) {
    User *V = UndefUse->getUser();
    User *NewV = cast<User>(ValueWithNewAddrSpace.lookup(V));
    unsigned OperandNo = UndefUse->getOperandNo();
    assert(isa<UndefValue>(NewV->getOperand(OperandNo)));
    NewV->setOperand(OperandNo, ValueWithNewAddrSpace.lookup(UndefUse->get()));
  }

  SmallVector<Instruction *, 16> DeadInstructions;

  // Replaces the uses of the old address expressions with the new ones.
  for (const WeakTrackingVH &WVH : Postorder) {
    assert(WVH && "value was unexpectedly deleted");
    Value *V = WVH;
    Value *NewV = ValueWithNewAddrSpace.lookup(V);
    if (NewV == nullptr || V == NewV)
      continue;

    DEBUG(dbgs() << "Replacing the uses of " << *V
                 << "\n  with\n  " << *NewV << '\n');

    if (Constant *C = dyn_cast<Constant>(V)) {
      Constant *Replace = ConstantExpr::getAddrSpaceCast(cast<Constant>(NewV),
                                                         C->getType());
      if (C != Replace) {
        DEBUG(dbgs() << "Inserting replacement const cast: "
              << Replace << ": " << *Replace << '\n');
        C->replaceAllUsesWith(Replace);
        V = Replace;
      }
    }

    Value::use_iterator I, E, Next;
    for (I = V->use_begin(), E = V->use_end(); I != E; ) {
      Use &U = *I;

      // Some users may see the same pointer operand in multiple operands. Skip
      // to the next instruction.
      I = skipToNextUser(I, E);

      if (isSimplePointerUseValidToReplace(
              TTI, U, V->getType()->getPointerAddressSpace())) {
        // If V is used as the pointer operand of a compatible memory operation,
        // sets the pointer operand to NewV. This replacement does not change
        // the element type, so the resultant load/store is still valid.
        U.set(NewV);
        continue;
      }

      User *CurUser = U.getUser();
      // Handle more complex cases like intrinsic that need to be remangled.
      if (auto *MI = dyn_cast<MemIntrinsic>(CurUser)) {
        if (!MI->isVolatile() && handleMemIntrinsicPtrUse(MI, V, NewV))
          continue;
      }

      if (auto *II = dyn_cast<IntrinsicInst>(CurUser)) {
        if (rewriteIntrinsicOperands(II, V, NewV))
          continue;
      }

      if (isa<Instruction>(CurUser)) {
        if (ICmpInst *Cmp = dyn_cast<ICmpInst>(CurUser)) {
          // If we can infer that both pointers are in the same addrspace,
          // transform e.g.
          //   %cmp = icmp eq float* %p, %q
          // into
          //   %cmp = icmp eq float addrspace(3)* %new_p, %new_q

          unsigned NewAS = NewV->getType()->getPointerAddressSpace();
          int SrcIdx = U.getOperandNo();
          int OtherIdx = (SrcIdx == 0) ? 1 : 0;
          Value *OtherSrc = Cmp->getOperand(OtherIdx);

          if (Value *OtherNewV = ValueWithNewAddrSpace.lookup(OtherSrc)) {
            if (OtherNewV->getType()->getPointerAddressSpace() == NewAS) {
              Cmp->setOperand(OtherIdx, OtherNewV);
              Cmp->setOperand(SrcIdx, NewV);
              continue;
            }
          }

          // Even if the type mismatches, we can cast the constant.
          if (auto *KOtherSrc = dyn_cast<Constant>(OtherSrc)) {
            if (isSafeToCastConstAddrSpace(KOtherSrc, NewAS)) {
              Cmp->setOperand(SrcIdx, NewV);
              Cmp->setOperand(OtherIdx,
                ConstantExpr::getAddrSpaceCast(KOtherSrc, NewV->getType()));
              continue;
            }
          }
        }

        if (AddrSpaceCastInst *ASC = dyn_cast<AddrSpaceCastInst>(CurUser)) {
          unsigned NewAS = NewV->getType()->getPointerAddressSpace();
          if (ASC->getDestAddressSpace() == NewAS) {
            ASC->replaceAllUsesWith(NewV);
            DeadInstructions.push_back(ASC);
            continue;
          }
        }

        // Otherwise, replaces the use with flat(NewV).
        if (Instruction *I = dyn_cast<Instruction>(V)) {
          BasicBlock::iterator InsertPos = std::next(I->getIterator());
          while (isa<PHINode>(InsertPos))
            ++InsertPos;
          U.set(new AddrSpaceCastInst(NewV, V->getType(), "", &*InsertPos));
        } else {
          U.set(ConstantExpr::getAddrSpaceCast(cast<Constant>(NewV),
                                               V->getType()));
        }
      }
    }

    if (V->use_empty()) {
      if (Instruction *I = dyn_cast<Instruction>(V))
        DeadInstructions.push_back(I);
    }
  }

  for (Instruction *I : DeadInstructions)
    RecursivelyDeleteTriviallyDeadInstructions(I);

  return true;
}

FunctionPass *llvm::createInferAddressSpacesPass() {
  return new InferAddressSpaces();
}<|MERGE_RESOLUTION|>--- conflicted
+++ resolved
@@ -749,20 +749,6 @@
   if (auto *I = dyn_cast<Instruction>(Inst))
     VolatileIsAllowed = TTI.hasVolatileVariant(I, AddrSpace);
 
-<<<<<<< HEAD
-  if (isa<LoadInst>(Inst))
-    return OpNo == LoadInst::getPointerOperandIndex();
-
-  if (isa<StoreInst>(Inst))
-    return OpNo == StoreInst::getPointerOperandIndex();
-
-  if (isa<AtomicRMWInst>(Inst))
-    return OpNo == AtomicRMWInst::getPointerOperandIndex();
-
-  if (isa<AtomicCmpXchgInst>(Inst)) {
-    return OpNo == AtomicCmpXchgInst::getPointerOperandIndex();
-  }
-=======
   if (auto *LI = dyn_cast<LoadInst>(Inst))
     return OpNo == LoadInst::getPointerOperandIndex() &&
            (VolatileIsAllowed || !LI->isVolatile());
@@ -778,7 +764,6 @@
   if (auto *CmpX = dyn_cast<AtomicCmpXchgInst>(Inst))
     return OpNo == AtomicCmpXchgInst::getPointerOperandIndex() &&
            (VolatileIsAllowed || !CmpX->isVolatile());
->>>>>>> f5a8dece
 
   return false;
 }
@@ -906,7 +891,7 @@
     assert(WVH && "value was unexpectedly deleted");
     Value *V = WVH;
     Value *NewV = ValueWithNewAddrSpace.lookup(V);
-    if (NewV == nullptr || V == NewV)
+    if (NewV == nullptr)
       continue;
 
     DEBUG(dbgs() << "Replacing the uses of " << *V
