--- conflicted
+++ resolved
@@ -250,10 +250,7 @@
   MapVector<Value *, Value *> WorkMap;
   InstCombiner &IC;
 };
-<<<<<<< HEAD
-=======
 } // end anonymous namespace
->>>>>>> 5dc70666
 
 void PointerReplacer::findLoadAndReplace(Instruction &I) {
   for (auto U : I.users()) {
@@ -319,18 +316,12 @@
 }
 
 void PointerReplacer::replacePointer(Instruction &I, Value *V) {
-<<<<<<< HEAD
-=======
 #ifndef NDEBUG
->>>>>>> 5dc70666
   auto *PT = cast<PointerType>(I.getType());
   auto *NT = cast<PointerType>(V->getType());
   assert(PT != NT && PT->getElementType() == NT->getElementType() &&
          "Invalid usage");
-<<<<<<< HEAD
-=======
 #endif
->>>>>>> 5dc70666
   WorkMap[&I] = V;
   findLoadAndReplace(I);
 }
