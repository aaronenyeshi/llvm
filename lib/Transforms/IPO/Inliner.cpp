//===- Inliner.cpp - Code common to all inliners --------------------------===//
//
//                     The LLVM Compiler Infrastructure
//
// This file is distributed under the University of Illinois Open Source
// License. See LICENSE.TXT for details.
//
//===----------------------------------------------------------------------===//
//
// This file implements the mechanics required to implement inlining without
// missing any calls and updating the call graph.  The decisions of which calls
// are profitable to inline are implemented elsewhere.
//
//===----------------------------------------------------------------------===//

#include "llvm/Transforms/IPO/Inliner.h"
#include "llvm/ADT/SmallPtrSet.h"
#include "llvm/ADT/Statistic.h"
#include "llvm/Analysis/AliasAnalysis.h"
#include "llvm/Analysis/AssumptionCache.h"
#include "llvm/Analysis/BasicAliasAnalysis.h"
#include "llvm/Analysis/BlockFrequencyInfo.h"
#include "llvm/Analysis/CallGraph.h"
#include "llvm/Analysis/InlineCost.h"
#include "llvm/Analysis/OptimizationDiagnosticInfo.h"
#include "llvm/Analysis/ProfileSummaryInfo.h"
#include "llvm/Analysis/TargetLibraryInfo.h"
#include "llvm/IR/CallSite.h"
#include "llvm/IR/DataLayout.h"
#include "llvm/IR/DiagnosticInfo.h"
#include "llvm/IR/InstIterator.h"
#include "llvm/IR/Instructions.h"
#include "llvm/IR/IntrinsicInst.h"
#include "llvm/IR/Module.h"
#include "llvm/Support/Debug.h"
#include "llvm/Support/raw_ostream.h"
#include "llvm/Transforms/Utils/Cloning.h"
#include "llvm/Transforms/Utils/Local.h"
#include "llvm/Transforms/Utils/ModuleUtils.h"
using namespace llvm;

#define DEBUG_TYPE "inline"

STATISTIC(NumInlined, "Number of functions inlined");
STATISTIC(NumCallsDeleted, "Number of call sites deleted, not inlined");
STATISTIC(NumDeleted, "Number of functions deleted because all callers found");
STATISTIC(NumMergedAllocas, "Number of allocas merged together");

// This weirdly named statistic tracks the number of times that, when attempting
// to inline a function A into B, we analyze the callers of B in order to see
// if those would be more profitable and blocked inline steps.
STATISTIC(NumCallerCallersAnalyzed, "Number of caller-callers analyzed");

/// Flag to disable manual alloca merging.
///
/// Merging of allocas was originally done as a stack-size saving technique
/// prior to LLVM's code generator having support for stack coloring based on
/// lifetime markers. It is now in the process of being removed. To experiment
/// with disabling it and relying fully on lifetime marker based stack
/// coloring, you can pass this flag to LLVM.
static cl::opt<bool>
    DisableInlinedAllocaMerging("disable-inlined-alloca-merging",
                                cl::init(false), cl::Hidden);

namespace {
enum class InlinerFunctionImportStatsOpts {
  No = 0,
  Basic = 1,
  Verbose = 2,
};

cl::opt<InlinerFunctionImportStatsOpts> InlinerFunctionImportStats(
    "inliner-function-import-stats",
    cl::init(InlinerFunctionImportStatsOpts::No),
    cl::values(clEnumValN(InlinerFunctionImportStatsOpts::Basic, "basic",
                          "basic statistics"),
               clEnumValN(InlinerFunctionImportStatsOpts::Verbose, "verbose",
                          "printing of statistics for each inlined function")),
    cl::Hidden, cl::desc("Enable inliner stats for imported functions"));
} // namespace

LegacyInlinerBase::LegacyInlinerBase(char &ID)
    : CallGraphSCCPass(ID), InsertLifetime(true) {}

LegacyInlinerBase::LegacyInlinerBase(char &ID, bool InsertLifetime)
    : CallGraphSCCPass(ID), InsertLifetime(InsertLifetime) {}

/// For this class, we declare that we require and preserve the call graph.
/// If the derived class implements this method, it should
/// always explicitly call the implementation here.
void LegacyInlinerBase::getAnalysisUsage(AnalysisUsage &AU) const {
  AU.addRequired<AssumptionCacheTracker>();
  AU.addRequired<ProfileSummaryInfoWrapperPass>();
  AU.addRequired<TargetLibraryInfoWrapperPass>();
  getAAResultsAnalysisUsage(AU);
  CallGraphSCCPass::getAnalysisUsage(AU);
}

typedef DenseMap<ArrayType *, std::vector<AllocaInst *>> InlinedArrayAllocasTy;

/// Look at all of the allocas that we inlined through this call site.  If we
/// have already inlined other allocas through other calls into this function,
/// then we know that they have disjoint lifetimes and that we can merge them.
///
/// There are many heuristics possible for merging these allocas, and the
/// different options have different tradeoffs.  One thing that we *really*
/// don't want to hurt is SRoA: once inlining happens, often allocas are no
/// longer address taken and so they can be promoted.
///
/// Our "solution" for that is to only merge allocas whose outermost type is an
/// array type.  These are usually not promoted because someone is using a
/// variable index into them.  These are also often the most important ones to
/// merge.
///
/// A better solution would be to have real memory lifetime markers in the IR
/// and not have the inliner do any merging of allocas at all.  This would
/// allow the backend to do proper stack slot coloring of all allocas that
/// *actually make it to the backend*, which is really what we want.
///
/// Because we don't have this information, we do this simple and useful hack.
static void mergeInlinedArrayAllocas(
    Function *Caller, InlineFunctionInfo &IFI,
    InlinedArrayAllocasTy &InlinedArrayAllocas, int InlineHistory) {
  SmallPtrSet<AllocaInst *, 16> UsedAllocas;

  // When processing our SCC, check to see if CS was inlined from some other
  // call site.  For example, if we're processing "A" in this code:
  //   A() { B() }
  //   B() { x = alloca ... C() }
  //   C() { y = alloca ... }
  // Assume that C was not inlined into B initially, and so we're processing A
  // and decide to inline B into A.  Doing this makes an alloca available for
  // reuse and makes a callsite (C) available for inlining.  When we process
  // the C call site we don't want to do any alloca merging between X and Y
  // because their scopes are not disjoint.  We could make this smarter by
  // keeping track of the inline history for each alloca in the
  // InlinedArrayAllocas but this isn't likely to be a significant win.
  if (InlineHistory != -1) // Only do merging for top-level call sites in SCC.
    return;

  // Loop over all the allocas we have so far and see if they can be merged with
  // a previously inlined alloca.  If not, remember that we had it.
  for (unsigned AllocaNo = 0, e = IFI.StaticAllocas.size(); AllocaNo != e;
       ++AllocaNo) {
    AllocaInst *AI = IFI.StaticAllocas[AllocaNo];

    // Don't bother trying to merge array allocations (they will usually be
    // canonicalized to be an allocation *of* an array), or allocations whose
    // type is not itself an array (because we're afraid of pessimizing SRoA).
    ArrayType *ATy = dyn_cast<ArrayType>(AI->getAllocatedType());
    if (!ATy || AI->isArrayAllocation())
      continue;

    // Get the list of all available allocas for this array type.
    std::vector<AllocaInst *> &AllocasForType = InlinedArrayAllocas[ATy];

    // Loop over the allocas in AllocasForType to see if we can reuse one.  Note
    // that we have to be careful not to reuse the same "available" alloca for
    // multiple different allocas that we just inlined, we use the 'UsedAllocas'
    // set to keep track of which "available" allocas are being used by this
    // function.  Also, AllocasForType can be empty of course!
    bool MergedAwayAlloca = false;
    for (AllocaInst *AvailableAlloca : AllocasForType) {

      unsigned Align1 = AI->getAlignment(),
               Align2 = AvailableAlloca->getAlignment();

      // The available alloca has to be in the right function, not in some other
      // function in this SCC.
      if (AvailableAlloca->getParent() != AI->getParent())
        continue;

      // If the inlined function already uses this alloca then we can't reuse
      // it.
      if (!UsedAllocas.insert(AvailableAlloca).second)
        continue;

      // Otherwise, we *can* reuse it, RAUW AI into AvailableAlloca and declare
      // success!
      DEBUG(dbgs() << "    ***MERGED ALLOCA: " << *AI
                   << "\n\t\tINTO: " << *AvailableAlloca << '\n');

      // Move affected dbg.declare calls immediately after the new alloca to
      // avoid the situation when a dbg.declare precedes its alloca.
      if (auto *L = LocalAsMetadata::getIfExists(AI))
        if (auto *MDV = MetadataAsValue::getIfExists(AI->getContext(), L))
          for (User *U : MDV->users())
            if (DbgDeclareInst *DDI = dyn_cast<DbgDeclareInst>(U))
              DDI->moveBefore(AvailableAlloca->getNextNode());

      AI->replaceAllUsesWith(AvailableAlloca);

      if (Align1 != Align2) {
        if (!Align1 || !Align2) {
          const DataLayout &DL = Caller->getParent()->getDataLayout();
          unsigned TypeAlign = DL.getABITypeAlignment(AI->getAllocatedType());

          Align1 = Align1 ? Align1 : TypeAlign;
          Align2 = Align2 ? Align2 : TypeAlign;
        }

        if (Align1 > Align2)
          AvailableAlloca->setAlignment(AI->getAlignment());
      }

      AI->eraseFromParent();
      MergedAwayAlloca = true;
      ++NumMergedAllocas;
      IFI.StaticAllocas[AllocaNo] = nullptr;
      break;
    }

    // If we already nuked the alloca, we're done with it.
    if (MergedAwayAlloca)
      continue;

    // If we were unable to merge away the alloca either because there are no
    // allocas of the right type available or because we reused them all
    // already, remember that this alloca came from an inlined function and mark
    // it used so we don't reuse it for other allocas from this inline
    // operation.
    AllocasForType.push_back(AI);
    UsedAllocas.insert(AI);
  }
}

/// If it is possible to inline the specified call site,
/// do so and update the CallGraph for this operation.
///
/// This function also does some basic book-keeping to update the IR.  The
/// InlinedArrayAllocas map keeps track of any allocas that are already
/// available from other functions inlined into the caller.  If we are able to
/// inline this call site we attempt to reuse already available allocas or add
/// any new allocas to the set if not possible.
static bool InlineCallIfPossible(
    CallSite CS, InlineFunctionInfo &IFI,
    InlinedArrayAllocasTy &InlinedArrayAllocas, int InlineHistory,
    bool InsertLifetime, function_ref<AAResults &(Function &)> &AARGetter,
    ImportedFunctionsInliningStatistics &ImportedFunctionsStats) {
  Function *Callee = CS.getCalledFunction();
  Function *Caller = CS.getCaller();

  AAResults &AAR = AARGetter(*Callee);

  // Try to inline the function.  Get the list of static allocas that were
  // inlined.
  if (!InlineFunction(CS, IFI, &AAR, InsertLifetime))
    return false;

  if (InlinerFunctionImportStats != InlinerFunctionImportStatsOpts::No)
    ImportedFunctionsStats.recordInline(*Caller, *Callee);

  AttributeFuncs::mergeAttributesForInlining(*Caller, *Callee);

  if (!DisableInlinedAllocaMerging)
    mergeInlinedArrayAllocas(Caller, IFI, InlinedArrayAllocas, InlineHistory);

  return true;
}

/// Return true if inlining of CS can block the caller from being
/// inlined which is proved to be more beneficial. \p IC is the
/// estimated inline cost associated with callsite \p CS.
/// \p TotalSecondaryCost will be set to the estimated cost of inlining the
/// caller if \p CS is suppressed for inlining.
static bool
shouldBeDeferred(Function *Caller, CallSite CS, InlineCost IC,
                 int &TotalSecondaryCost,
                 function_ref<InlineCost(CallSite CS)> GetInlineCost) {

  // For now we only handle local or inline functions.
  if (!Caller->hasLocalLinkage() && !Caller->hasLinkOnceODRLinkage())
    return false;
  // Try to detect the case where the current inlining candidate caller (call
  // it B) is a static or linkonce-ODR function and is an inlining candidate
  // elsewhere, and the current candidate callee (call it C) is large enough
  // that inlining it into B would make B too big to inline later. In these
  // circumstances it may be best not to inline C into B, but to inline B into
  // its callers.
  //
  // This only applies to static and linkonce-ODR functions because those are
  // expected to be available for inlining in the translation units where they
  // are used. Thus we will always have the opportunity to make local inlining
  // decisions. Importantly the linkonce-ODR linkage covers inline functions
  // and templates in C++.
  //
  // FIXME: All of this logic should be sunk into getInlineCost. It relies on
  // the internal implementation of the inline cost metrics rather than
  // treating them as truly abstract units etc.
  TotalSecondaryCost = 0;
  // The candidate cost to be imposed upon the current function.
  int CandidateCost = IC.getCost() - 1;
  // This bool tracks what happens if we do NOT inline C into B.
  bool callerWillBeRemoved = Caller->hasLocalLinkage();
  // This bool tracks what happens if we DO inline C into B.
  bool inliningPreventsSomeOuterInline = false;
  for (User *U : Caller->users()) {
    CallSite CS2(U);

    // If this isn't a call to Caller (it could be some other sort
    // of reference) skip it.  Such references will prevent the caller
    // from being removed.
    if (!CS2 || CS2.getCalledFunction() != Caller) {
      callerWillBeRemoved = false;
      continue;
    }

    InlineCost IC2 = GetInlineCost(CS2);
    ++NumCallerCallersAnalyzed;
    if (!IC2) {
      callerWillBeRemoved = false;
      continue;
    }
    if (IC2.isAlways())
      continue;

    // See if inlining of the original callsite would erase the cost delta of
    // this callsite. We subtract off the penalty for the call instruction,
    // which we would be deleting.
    if (IC2.getCostDelta() <= CandidateCost) {
      inliningPreventsSomeOuterInline = true;
      TotalSecondaryCost += IC2.getCost();
    }
  }
  // If all outer calls to Caller would get inlined, the cost for the last
  // one is set very low by getInlineCost, in anticipation that Caller will
  // be removed entirely.  We did not account for this above unless there
  // is only one caller of Caller.
  if (callerWillBeRemoved && !Caller->hasOneUse())
    TotalSecondaryCost -= InlineConstants::LastCallToStaticBonus;

  if (inliningPreventsSomeOuterInline && TotalSecondaryCost < IC.getCost())
    return true;

  return false;
}

/// Return the cost only if the inliner should attempt to inline at the given
/// CallSite. If we return the cost, we will emit an optimisation remark later
/// using that cost, so we won't do so from this function.
static Optional<InlineCost>
shouldInline(CallSite CS, function_ref<InlineCost(CallSite CS)> GetInlineCost,
             OptimizationRemarkEmitter &ORE) {
  using namespace ore;
  InlineCost IC = GetInlineCost(CS);
  Instruction *Call = CS.getInstruction();
  Function *Callee = CS.getCalledFunction();
  Function *Caller = CS.getCaller();

  if (IC.isAlways()) {
    DEBUG(dbgs() << "    Inlining: cost=always"
                 << ", Call: " << *CS.getInstruction() << "\n");
<<<<<<< HEAD
    ORE.emit(OptimizationRemarkAnalysis(DEBUG_TYPE, "AlwaysInline", Call)
             << NV("Callee", Callee)
             << " should always be inlined (cost=always)"
             << setIsVerbose());
    return true;
=======
    return IC;
>>>>>>> d1ac0fd2
  }

  if (IC.isNever()) {
    DEBUG(dbgs() << "    NOT Inlining: cost=never"
                 << ", Call: " << *CS.getInstruction() << "\n");
    ORE.emit(OptimizationRemarkMissed(DEBUG_TYPE, "NeverInline", Call)
             << NV("Callee", Callee) << " not inlined into "
             << NV("Caller", Caller)
             << " because it should never be inlined (cost=never)");
    return None;
  }

  if (!IC) {
    DEBUG(dbgs() << "    NOT Inlining: cost=" << IC.getCost()
                 << ", thres=" << IC.getThreshold()
                 << ", Call: " << *CS.getInstruction() << "\n");
    ORE.emit(OptimizationRemarkMissed(DEBUG_TYPE, "TooCostly", Call)
             << NV("Callee", Callee) << " not inlined into "
             << NV("Caller", Caller) << " because too costly to inline (cost="
             << NV("Cost", IC.getCost())
             << ", threshold=" << NV("Threshold", IC.getThreshold()) << ")");
    return None;
  }

  int TotalSecondaryCost = 0;
  if (shouldBeDeferred(Caller, CS, IC, TotalSecondaryCost, GetInlineCost)) {
    DEBUG(dbgs() << "    NOT Inlining: " << *CS.getInstruction()
                 << " Cost = " << IC.getCost()
                 << ", outer Cost = " << TotalSecondaryCost << '\n');
    ORE.emit(OptimizationRemarkMissed(DEBUG_TYPE, "IncreaseCostInOtherContexts",
                                      Call)
             << "Not inlining. Cost of inlining " << NV("Callee", Callee)
             << " increases the cost of inlining " << NV("Caller", Caller)
             << " in other contexts");

    // IC does not bool() to false, so get an InlineCost that will.
    // This will not be inspected to make an error message.
    return None;
  }

  DEBUG(dbgs() << "    Inlining: cost=" << IC.getCost()
               << ", thres=" << IC.getThreshold()
               << ", Call: " << *CS.getInstruction() << '\n');
  return IC;
}

/// Return true if the specified inline history ID
/// indicates an inline history that includes the specified function.
static bool InlineHistoryIncludes(
    Function *F, int InlineHistoryID,
    const SmallVectorImpl<std::pair<Function *, int>> &InlineHistory) {
  while (InlineHistoryID != -1) {
    assert(unsigned(InlineHistoryID) < InlineHistory.size() &&
           "Invalid inline history ID");
    if (InlineHistory[InlineHistoryID].first == F)
      return true;
    InlineHistoryID = InlineHistory[InlineHistoryID].second;
  }
  return false;
}

bool LegacyInlinerBase::doInitialization(CallGraph &CG) {
  if (InlinerFunctionImportStats != InlinerFunctionImportStatsOpts::No)
    ImportedFunctionsStats.setModuleInfo(CG.getModule());
  return false; // No changes to CallGraph.
}

bool LegacyInlinerBase::runOnSCC(CallGraphSCC &SCC) {
  if (skipSCC(SCC))
    return false;
  return inlineCalls(SCC);
}

static bool
inlineCallsImpl(CallGraphSCC &SCC, CallGraph &CG,
                std::function<AssumptionCache &(Function &)> GetAssumptionCache,
                ProfileSummaryInfo *PSI, TargetLibraryInfo &TLI,
                bool InsertLifetime,
                function_ref<InlineCost(CallSite CS)> GetInlineCost,
                function_ref<AAResults &(Function &)> AARGetter,
                ImportedFunctionsInliningStatistics &ImportedFunctionsStats) {
  SmallPtrSet<Function *, 8> SCCFunctions;
  DEBUG(dbgs() << "Inliner visiting SCC:");
  for (CallGraphNode *Node : SCC) {
    Function *F = Node->getFunction();
    if (F)
      SCCFunctions.insert(F);
    DEBUG(dbgs() << " " << (F ? F->getName() : "INDIRECTNODE"));
  }

  // Scan through and identify all call sites ahead of time so that we only
  // inline call sites in the original functions, not call sites that result
  // from inlining other functions.
  SmallVector<std::pair<CallSite, int>, 16> CallSites;

  // When inlining a callee produces new call sites, we want to keep track of
  // the fact that they were inlined from the callee.  This allows us to avoid
  // infinite inlining in some obscure cases.  To represent this, we use an
  // index into the InlineHistory vector.
  SmallVector<std::pair<Function *, int>, 8> InlineHistory;

  for (CallGraphNode *Node : SCC) {
    Function *F = Node->getFunction();
    if (!F || F->isDeclaration())
      continue;

    OptimizationRemarkEmitter ORE(F);
    for (BasicBlock &BB : *F)
      for (Instruction &I : BB) {
        CallSite CS(cast<Value>(&I));
        // If this isn't a call, or it is a call to an intrinsic, it can
        // never be inlined.
        if (!CS || isa<IntrinsicInst>(I))
          continue;

        // If this is a direct call to an external function, we can never inline
        // it.  If it is an indirect call, inlining may resolve it to be a
        // direct call, so we keep it.
        if (Function *Callee = CS.getCalledFunction())
          if (Callee->isDeclaration()) {
            using namespace ore;
            ORE.emit(OptimizationRemarkMissed(DEBUG_TYPE, "NoDefinition", &I)
                     << NV("Callee", Callee) << " will not be inlined into "
                     << NV("Caller", CS.getCaller())
                     << " because its definition is unavailable"
                     << setIsVerbose());
            continue;
          }

        CallSites.push_back(std::make_pair(CS, -1));
      }
  }

  DEBUG(dbgs() << ": " << CallSites.size() << " call sites.\n");

  // If there are no calls in this function, exit early.
  if (CallSites.empty())
    return false;

  // Now that we have all of the call sites, move the ones to functions in the
  // current SCC to the end of the list.
  unsigned FirstCallInSCC = CallSites.size();
  for (unsigned i = 0; i < FirstCallInSCC; ++i)
    if (Function *F = CallSites[i].first.getCalledFunction())
      if (SCCFunctions.count(F))
        std::swap(CallSites[i--], CallSites[--FirstCallInSCC]);

  InlinedArrayAllocasTy InlinedArrayAllocas;
  InlineFunctionInfo InlineInfo(&CG, &GetAssumptionCache, PSI);

  // Now that we have all of the call sites, loop over them and inline them if
  // it looks profitable to do so.
  bool Changed = false;
  bool LocalChange;
  do {
    LocalChange = false;
    // Iterate over the outer loop because inlining functions can cause indirect
    // calls to become direct calls.
    // CallSites may be modified inside so ranged for loop can not be used.
    for (unsigned CSi = 0; CSi != CallSites.size(); ++CSi) {
      CallSite CS = CallSites[CSi].first;

      Function *Caller = CS.getCaller();
      Function *Callee = CS.getCalledFunction();

      // We can only inline direct calls to non-declarations.
      if (!Callee || Callee->isDeclaration())
        continue;

      Instruction *Instr = CS.getInstruction();

      bool IsTriviallyDead = isInstructionTriviallyDead(Instr, &TLI);

      int InlineHistoryID;
      if (!IsTriviallyDead) {
        // If this call site was obtained by inlining another function, verify
        // that the include path for the function did not include the callee
        // itself.  If so, we'd be recursively inlining the same function,
        // which would provide the same callsites, which would cause us to
        // infinitely inline.
        InlineHistoryID = CallSites[CSi].second;
        if (InlineHistoryID != -1 &&
            InlineHistoryIncludes(Callee, InlineHistoryID, InlineHistory))
          continue;
      }

      // FIXME for new PM: because of the old PM we currently generate ORE and
      // in turn BFI on demand.  With the new PM, the ORE dependency should
      // just become a regular analysis dependency.
      OptimizationRemarkEmitter ORE(Caller);

      Optional<InlineCost> OIC = shouldInline(CS, GetInlineCost, ORE);
      // If the policy determines that we should inline this function,
      // delete the call instead.
      if (!OIC)
        continue;

      // If this call site is dead and it is to a readonly function, we should
      // just delete the call instead of trying to inline it, regardless of
      // size.  This happens because IPSCCP propagates the result out of the
      // call and then we're left with the dead call.
      if (IsTriviallyDead) {
        DEBUG(dbgs() << "    -> Deleting dead call: " << *Instr << "\n");
        // Update the call graph by deleting the edge from Callee to Caller.
        CG[Caller]->removeCallEdgeFor(CS);
        Instr->eraseFromParent();
        ++NumCallsDeleted;
      } else {
        // Get DebugLoc to report. CS will be invalid after Inliner.
        DebugLoc DLoc = CS->getDebugLoc();
        BasicBlock *Block = CS.getParent();

        // Attempt to inline the function.
        using namespace ore;
        if (!InlineCallIfPossible(CS, InlineInfo, InlinedArrayAllocas,
                                  InlineHistoryID, InsertLifetime, AARGetter,
                                  ImportedFunctionsStats)) {
          ORE.emit(
              OptimizationRemarkMissed(DEBUG_TYPE, "NotInlined", DLoc, Block)
              << NV("Callee", Callee) << " will not be inlined into "
              << NV("Caller", Caller));
          continue;
        }
        ++NumInlined;

<<<<<<< HEAD
        // Report the inline decision.
        ORE.emit(OptimizationRemark(DEBUG_TYPE, "Inlined", DLoc, Block)
                 << NV("Callee", Callee) << " inlined into "
                 << NV("Caller", Caller)
                 << setIsVerbose());
=======
        if (OIC->isAlways())
          ORE.emit(OptimizationRemark(DEBUG_TYPE, "AlwaysInline", DLoc, Block)
                   << NV("Callee", Callee) << " inlined into "
                   << NV("Caller", Caller) << " with cost=always");
        else
          ORE.emit(OptimizationRemark(DEBUG_TYPE, "Inlined", DLoc, Block)
                   << NV("Callee", Callee) << " inlined into "
                   << NV("Caller", Caller)
                   << " with cost=" << NV("Cost", OIC->getCost())
                   << " (threshold=" << NV("Threshold", OIC->getThreshold())
                   << ")");
>>>>>>> d1ac0fd2

        // If inlining this function gave us any new call sites, throw them
        // onto our worklist to process.  They are useful inline candidates.
        if (!InlineInfo.InlinedCalls.empty()) {
          // Create a new inline history entry for this, so that we remember
          // that these new callsites came about due to inlining Callee.
          int NewHistoryID = InlineHistory.size();
          InlineHistory.push_back(std::make_pair(Callee, InlineHistoryID));

          for (Value *Ptr : InlineInfo.InlinedCalls)
            CallSites.push_back(std::make_pair(CallSite(Ptr), NewHistoryID));
        }
      }

      // If we inlined or deleted the last possible call site to the function,
      // delete the function body now.
      if (Callee && Callee->use_empty() && Callee->hasLocalLinkage() &&
          // TODO: Can remove if in SCC now.
          !SCCFunctions.count(Callee) &&

          // The function may be apparently dead, but if there are indirect
          // callgraph references to the node, we cannot delete it yet, this
          // could invalidate the CGSCC iterator.
          CG[Callee]->getNumReferences() == 0) {
        DEBUG(dbgs() << "    -> Deleting dead function: " << Callee->getName()
                     << "\n");
        CallGraphNode *CalleeNode = CG[Callee];

        // Remove any call graph edges from the callee to its callees.
        CalleeNode->removeAllCalledFunctions();

        // Removing the node for callee from the call graph and delete it.
        delete CG.removeFunctionFromModule(CalleeNode);
        ++NumDeleted;
      }

      // Remove this call site from the list.  If possible, use
      // swap/pop_back for efficiency, but do not use it if doing so would
      // move a call site to a function in this SCC before the
      // 'FirstCallInSCC' barrier.
      if (SCC.isSingular()) {
        CallSites[CSi] = CallSites.back();
        CallSites.pop_back();
      } else {
        CallSites.erase(CallSites.begin() + CSi);
      }
      --CSi;

      Changed = true;
      LocalChange = true;
    }
  } while (LocalChange);

  return Changed;
}

bool LegacyInlinerBase::inlineCalls(CallGraphSCC &SCC) {
  CallGraph &CG = getAnalysis<CallGraphWrapperPass>().getCallGraph();
  ACT = &getAnalysis<AssumptionCacheTracker>();
  PSI = getAnalysis<ProfileSummaryInfoWrapperPass>().getPSI();
  auto &TLI = getAnalysis<TargetLibraryInfoWrapperPass>().getTLI();
  auto GetAssumptionCache = [&](Function &F) -> AssumptionCache & {
    return ACT->getAssumptionCache(F);
  };
  return inlineCallsImpl(SCC, CG, GetAssumptionCache, PSI, TLI, InsertLifetime,
                         [this](CallSite CS) { return getInlineCost(CS); },
                         LegacyAARGetter(*this), ImportedFunctionsStats);
}

/// Remove now-dead linkonce functions at the end of
/// processing to avoid breaking the SCC traversal.
bool LegacyInlinerBase::doFinalization(CallGraph &CG) {
  if (InlinerFunctionImportStats != InlinerFunctionImportStatsOpts::No)
    ImportedFunctionsStats.dump(InlinerFunctionImportStats ==
                                InlinerFunctionImportStatsOpts::Verbose);
  return removeDeadFunctions(CG);
}

/// Remove dead functions that are not included in DNR (Do Not Remove) list.
bool LegacyInlinerBase::removeDeadFunctions(CallGraph &CG,
                                            bool AlwaysInlineOnly) {
  SmallVector<CallGraphNode *, 16> FunctionsToRemove;
  SmallVector<Function *, 16> DeadFunctionsInComdats;

  auto RemoveCGN = [&](CallGraphNode *CGN) {
    // Remove any call graph edges from the function to its callees.
    CGN->removeAllCalledFunctions();

    // Remove any edges from the external node to the function's call graph
    // node.  These edges might have been made irrelegant due to
    // optimization of the program.
    CG.getExternalCallingNode()->removeAnyCallEdgeTo(CGN);

    // Removing the node for callee from the call graph and delete it.
    FunctionsToRemove.push_back(CGN);
  };

  // Scan for all of the functions, looking for ones that should now be removed
  // from the program.  Insert the dead ones in the FunctionsToRemove set.
  for (const auto &I : CG) {
    CallGraphNode *CGN = I.second.get();
    Function *F = CGN->getFunction();
    if (!F || F->isDeclaration())
      continue;

    // Handle the case when this function is called and we only want to care
    // about always-inline functions. This is a bit of a hack to share code
    // between here and the InlineAlways pass.
    if (AlwaysInlineOnly && !F->hasFnAttribute(Attribute::AlwaysInline))
      continue;

    // If the only remaining users of the function are dead constants, remove
    // them.
    F->removeDeadConstantUsers();

    if (!F->isDefTriviallyDead())
      continue;

    // It is unsafe to drop a function with discardable linkage from a COMDAT
    // without also dropping the other members of the COMDAT.
    // The inliner doesn't visit non-function entities which are in COMDAT
    // groups so it is unsafe to do so *unless* the linkage is local.
    if (!F->hasLocalLinkage()) {
      if (F->hasComdat()) {
        DeadFunctionsInComdats.push_back(F);
        continue;
      }
    }

    RemoveCGN(CGN);
  }
  if (!DeadFunctionsInComdats.empty()) {
    // Filter out the functions whose comdats remain alive.
    filterDeadComdatFunctions(CG.getModule(), DeadFunctionsInComdats);
    // Remove the rest.
    for (Function *F : DeadFunctionsInComdats)
      RemoveCGN(CG[F]);
  }

  if (FunctionsToRemove.empty())
    return false;

  // Now that we know which functions to delete, do so.  We didn't want to do
  // this inline, because that would invalidate our CallGraph::iterator
  // objects. :(
  //
  // Note that it doesn't matter that we are iterating over a non-stable order
  // here to do this, it doesn't matter which order the functions are deleted
  // in.
  array_pod_sort(FunctionsToRemove.begin(), FunctionsToRemove.end());
  FunctionsToRemove.erase(
      std::unique(FunctionsToRemove.begin(), FunctionsToRemove.end()),
      FunctionsToRemove.end());
  for (CallGraphNode *CGN : FunctionsToRemove) {
    delete CG.removeFunctionFromModule(CGN);
    ++NumDeleted;
  }
  return true;
}

PreservedAnalyses InlinerPass::run(LazyCallGraph::SCC &InitialC,
                                   CGSCCAnalysisManager &AM, LazyCallGraph &CG,
                                   CGSCCUpdateResult &UR) {
  const ModuleAnalysisManager &MAM =
      AM.getResult<ModuleAnalysisManagerCGSCCProxy>(InitialC, CG).getManager();
  bool Changed = false;

  assert(InitialC.size() > 0 && "Cannot handle an empty SCC!");
  Module &M = *InitialC.begin()->getFunction().getParent();
  ProfileSummaryInfo *PSI = MAM.getCachedResult<ProfileSummaryAnalysis>(M);

  // We use a single common worklist for calls across the entire SCC. We
  // process these in-order and append new calls introduced during inlining to
  // the end.
  //
  // Note that this particular order of processing is actually critical to
  // avoid very bad behaviors. Consider *highly connected* call graphs where
  // each function contains a small amonut of code and a couple of calls to
  // other functions. Because the LLVM inliner is fundamentally a bottom-up
  // inliner, it can handle gracefully the fact that these all appear to be
  // reasonable inlining candidates as it will flatten things until they become
  // too big to inline, and then move on and flatten another batch.
  //
  // However, when processing call edges *within* an SCC we cannot rely on this
  // bottom-up behavior. As a consequence, with heavily connected *SCCs* of
  // functions we can end up incrementally inlining N calls into each of
  // N functions because each incremental inlining decision looks good and we
  // don't have a topological ordering to prevent explosions.
  //
  // To compensate for this, we don't process transitive edges made immediate
  // by inlining until we've done one pass of inlining across the entire SCC.
  // Large, highly connected SCCs still lead to some amount of code bloat in
  // this model, but it is uniformly spread across all the functions in the SCC
  // and eventually they all become too large to inline, rather than
  // incrementally maknig a single function grow in a super linear fashion.
  SmallVector<std::pair<CallSite, int>, 16> Calls;

  // Populate the initial list of calls in this SCC.
  for (auto &N : InitialC) {
    // We want to generally process call sites top-down in order for
    // simplifications stemming from replacing the call with the returned value
    // after inlining to be visible to subsequent inlining decisions.
    // FIXME: Using instructions sequence is a really bad way to do this.
    // Instead we should do an actual RPO walk of the function body.
    for (Instruction &I : instructions(N.getFunction()))
      if (auto CS = CallSite(&I))
        if (Function *Callee = CS.getCalledFunction())
          if (!Callee->isDeclaration())
            Calls.push_back({CS, -1});
  }
  if (Calls.empty())
    return PreservedAnalyses::all();

  // Capture updatable variables for the current SCC and RefSCC.
  auto *C = &InitialC;
  auto *RC = &C->getOuterRefSCC();

  // When inlining a callee produces new call sites, we want to keep track of
  // the fact that they were inlined from the callee.  This allows us to avoid
  // infinite inlining in some obscure cases.  To represent this, we use an
  // index into the InlineHistory vector.
  SmallVector<std::pair<Function *, int>, 16> InlineHistory;

  // Track a set vector of inlined callees so that we can augment the caller
  // with all of their edges in the call graph before pruning out the ones that
  // got simplified away.
  SmallSetVector<Function *, 4> InlinedCallees;

  // Track the dead functions to delete once finished with inlining calls. We
  // defer deleting these to make it easier to handle the call graph updates.
  SmallVector<Function *, 4> DeadFunctions;

  // Loop forward over all of the calls. Note that we cannot cache the size as
  // inlining can introduce new calls that need to be processed.
  for (int i = 0; i < (int)Calls.size(); ++i) {
    // We expect the calls to typically be batched with sequences of calls that
    // have the same caller, so we first set up some shared infrastructure for
    // this caller. We also do any pruning we can at this layer on the caller
    // alone.
    Function &F = *Calls[i].first.getCaller();
    LazyCallGraph::Node &N = *CG.lookup(F);
    if (CG.lookupSCC(N) != C)
      continue;
    if (F.hasFnAttribute(Attribute::OptimizeNone))
      continue;

    DEBUG(dbgs() << "Inlining calls in: " << F.getName() << "\n");

    // Get a FunctionAnalysisManager via a proxy for this particular node. We
    // do this each time we visit a node as the SCC may have changed and as
    // we're going to mutate this particular function we want to make sure the
    // proxy is in place to forward any invalidation events. We can use the
    // manager we get here for looking up results for functions other than this
    // node however because those functions aren't going to be mutated by this
    // pass.
    FunctionAnalysisManager &FAM =
        AM.getResult<FunctionAnalysisManagerCGSCCProxy>(*C, CG)
            .getManager();

    // Get the remarks emission analysis for the caller.
    auto &ORE = FAM.getResult<OptimizationRemarkEmitterAnalysis>(F);

    std::function<AssumptionCache &(Function &)> GetAssumptionCache =
        [&](Function &F) -> AssumptionCache & {
      return FAM.getResult<AssumptionAnalysis>(F);
    };
    auto GetBFI = [&](Function &F) -> BlockFrequencyInfo & {
      return FAM.getResult<BlockFrequencyAnalysis>(F);
    };

    auto GetInlineCost = [&](CallSite CS) {
      Function &Callee = *CS.getCalledFunction();
      auto &CalleeTTI = FAM.getResult<TargetIRAnalysis>(Callee);
      return getInlineCost(CS, Params, CalleeTTI, GetAssumptionCache, {GetBFI},
                           PSI, &ORE);
    };

    // Now process as many calls as we have within this caller in the sequnece.
    // We bail out as soon as the caller has to change so we can update the
    // call graph and prepare the context of that new caller.
    bool DidInline = false;
    for (; i < (int)Calls.size() && Calls[i].first.getCaller() == &F; ++i) {
      int InlineHistoryID;
      CallSite CS;
      std::tie(CS, InlineHistoryID) = Calls[i];
      Function &Callee = *CS.getCalledFunction();

      if (InlineHistoryID != -1 &&
          InlineHistoryIncludes(&Callee, InlineHistoryID, InlineHistory))
        continue;

      // Check if this inlining may repeat breaking an SCC apart that has
      // already been split once before. In that case, inlining here may
      // trigger infinite inlining, much like is prevented within the inliner
      // itself by the InlineHistory above, but spread across CGSCC iterations
      // and thus hidden from the full inline history.
      if (CG.lookupSCC(*CG.lookup(Callee)) == C &&
          UR.InlinedInternalEdges.count({&N, C})) {
        DEBUG(dbgs() << "Skipping inlining internal SCC edge from a node "
                        "previously split out of this SCC by inlining: "
                     << F.getName() << " -> " << Callee.getName() << "\n");
        continue;
      }

      Optional<InlineCost> OIC = shouldInline(CS, GetInlineCost, ORE);
      // Check whether we want to inline this callsite.
      if (!OIC)
        continue;

      // Setup the data structure used to plumb customization into the
      // `InlineFunction` routine.
      InlineFunctionInfo IFI(
          /*cg=*/nullptr, &GetAssumptionCache, PSI,
          &FAM.getResult<BlockFrequencyAnalysis>(*(CS.getCaller())),
          &FAM.getResult<BlockFrequencyAnalysis>(Callee));

      // Get DebugLoc to report. CS will be invalid after Inliner.
      DebugLoc DLoc = CS->getDebugLoc();
      BasicBlock *Block = CS.getParent();

      using namespace ore;
      if (!InlineFunction(CS, IFI)) {
        ORE.emit(
            OptimizationRemarkMissed(DEBUG_TYPE, "NotInlined", DLoc, Block)
            << NV("Callee", &Callee) << " will not be inlined into "
            << NV("Caller", &F));
        continue;
      }
      DidInline = true;
      InlinedCallees.insert(&Callee);

      if (OIC->isAlways())
        ORE.emit(OptimizationRemark(DEBUG_TYPE, "AlwaysInline", DLoc, Block)
                 << NV("Callee", &Callee) << " inlined into "
                 << NV("Caller", &F) << " with cost=always");
      else
        ORE.emit(
            OptimizationRemark(DEBUG_TYPE, "Inlined", DLoc, Block)
            << NV("Callee", &Callee) << " inlined into " << NV("Caller", &F)
            << " with cost=" << NV("Cost", OIC->getCost())
            << " (threshold=" << NV("Threshold", OIC->getThreshold()) << ")");

      // Add any new callsites to defined functions to the worklist.
      if (!IFI.InlinedCallSites.empty()) {
        int NewHistoryID = InlineHistory.size();
        InlineHistory.push_back({&Callee, InlineHistoryID});
        for (CallSite &CS : reverse(IFI.InlinedCallSites))
          if (Function *NewCallee = CS.getCalledFunction())
            if (!NewCallee->isDeclaration())
              Calls.push_back({CS, NewHistoryID});
      }

      // Merge the attributes based on the inlining.
      AttributeFuncs::mergeAttributesForInlining(F, Callee);

      // For local functions, check whether this makes the callee trivially
      // dead. In that case, we can drop the body of the function eagerly
      // which may reduce the number of callers of other functions to one,
      // changing inline cost thresholds.
      if (Callee.hasLocalLinkage()) {
        // To check this we also need to nuke any dead constant uses (perhaps
        // made dead by this operation on other functions).
        Callee.removeDeadConstantUsers();
        if (Callee.use_empty() && !CG.isLibFunction(Callee)) {
          Calls.erase(
              std::remove_if(Calls.begin() + i + 1, Calls.end(),
                             [&Callee](const std::pair<CallSite, int> &Call) {
                               return Call.first.getCaller() == &Callee;
                             }),
              Calls.end());
          // Clear the body and queue the function itself for deletion when we
          // finish inlining and call graph updates.
          // Note that after this point, it is an error to do anything other
          // than use the callee's address or delete it.
          Callee.dropAllReferences();
          assert(find(DeadFunctions, &Callee) == DeadFunctions.end() &&
                 "Cannot put cause a function to become dead twice!");
          DeadFunctions.push_back(&Callee);
        }
      }
    }

    // Back the call index up by one to put us in a good position to go around
    // the outer loop.
    --i;

    if (!DidInline)
      continue;
    Changed = true;

    // Add all the inlined callees' edges as ref edges to the caller. These are
    // by definition trivial edges as we always have *some* transitive ref edge
    // chain. While in some cases these edges are direct calls inside the
    // callee, they have to be modeled in the inliner as reference edges as
    // there may be a reference edge anywhere along the chain from the current
    // caller to the callee that causes the whole thing to appear like
    // a (transitive) reference edge that will require promotion to a call edge
    // below.
    for (Function *InlinedCallee : InlinedCallees) {
      LazyCallGraph::Node &CalleeN = *CG.lookup(*InlinedCallee);
      for (LazyCallGraph::Edge &E : *CalleeN)
        RC->insertTrivialRefEdge(N, E.getNode());
    }

    // At this point, since we have made changes we have at least removed
    // a call instruction. However, in the process we do some incremental
    // simplification of the surrounding code. This simplification can
    // essentially do all of the same things as a function pass and we can
    // re-use the exact same logic for updating the call graph to reflect the
    // change.
    LazyCallGraph::SCC *OldC = C;
    C = &updateCGAndAnalysisManagerForFunctionPass(CG, *C, N, AM, UR);
    DEBUG(dbgs() << "Updated inlining SCC: " << *C << "\n");
    RC = &C->getOuterRefSCC();

    // If this causes an SCC to split apart into multiple smaller SCCs, there
    // is a subtle risk we need to prepare for. Other transformations may
    // expose an "infinite inlining" opportunity later, and because of the SCC
    // mutation, we will revisit this function and potentially re-inline. If we
    // do, and that re-inlining also has the potentially to mutate the SCC
    // structure, the infinite inlining problem can manifest through infinite
    // SCC splits and merges. To avoid this, we capture the originating caller
    // node and the SCC containing the call edge. This is a slight over
    // approximation of the possible inlining decisions that must be avoided,
    // but is relatively efficient to store.
    // FIXME: This seems like a very heavyweight way of retaining the inline
    // history, we should look for a more efficient way of tracking it.
    if (C != OldC && llvm::any_of(InlinedCallees, [&](Function *Callee) {
          return CG.lookupSCC(*CG.lookup(*Callee)) == OldC;
        })) {
      DEBUG(dbgs() << "Inlined an internal call edge and split an SCC, "
                      "retaining this to avoid infinite inlining.\n");
      UR.InlinedInternalEdges.insert({&N, OldC});
    }
    InlinedCallees.clear();
  }

  // Now that we've finished inlining all of the calls across this SCC, delete
  // all of the trivially dead functions, updating the call graph and the CGSCC
  // pass manager in the process.
  //
  // Note that this walks a pointer set which has non-deterministic order but
  // that is OK as all we do is delete things and add pointers to unordered
  // sets.
  for (Function *DeadF : DeadFunctions) {
    // Get the necessary information out of the call graph and nuke the
    // function there. Also, cclear out any cached analyses.
    auto &DeadC = *CG.lookupSCC(*CG.lookup(*DeadF));
    FunctionAnalysisManager &FAM =
        AM.getResult<FunctionAnalysisManagerCGSCCProxy>(DeadC, CG)
            .getManager();
    FAM.clear(*DeadF);
    AM.clear(DeadC);
    auto &DeadRC = DeadC.getOuterRefSCC();
    CG.removeDeadFunction(*DeadF);

    // Mark the relevant parts of the call graph as invalid so we don't visit
    // them.
    UR.InvalidatedSCCs.insert(&DeadC);
    UR.InvalidatedRefSCCs.insert(&DeadRC);

    // And delete the actual function from the module.
    M.getFunctionList().erase(DeadF);
  }

  if (!Changed)
    return PreservedAnalyses::all();

  // Even if we change the IR, we update the core CGSCC data structures and so
  // can preserve the proxy to the function analysis manager.
  PreservedAnalyses PA;
  PA.preserve<FunctionAnalysisManagerCGSCCProxy>();
  return PA;
}<|MERGE_RESOLUTION|>--- conflicted
+++ resolved
@@ -350,15 +350,7 @@
   if (IC.isAlways()) {
     DEBUG(dbgs() << "    Inlining: cost=always"
                  << ", Call: " << *CS.getInstruction() << "\n");
-<<<<<<< HEAD
-    ORE.emit(OptimizationRemarkAnalysis(DEBUG_TYPE, "AlwaysInline", Call)
-             << NV("Callee", Callee)
-             << " should always be inlined (cost=always)"
-             << setIsVerbose());
-    return true;
-=======
     return IC;
->>>>>>> d1ac0fd2
   }
 
   if (IC.isNever()) {
@@ -584,13 +576,6 @@
         }
         ++NumInlined;
 
-<<<<<<< HEAD
-        // Report the inline decision.
-        ORE.emit(OptimizationRemark(DEBUG_TYPE, "Inlined", DLoc, Block)
-                 << NV("Callee", Callee) << " inlined into "
-                 << NV("Caller", Caller)
-                 << setIsVerbose());
-=======
         if (OIC->isAlways())
           ORE.emit(OptimizationRemark(DEBUG_TYPE, "AlwaysInline", DLoc, Block)
                    << NV("Callee", Callee) << " inlined into "
@@ -602,7 +587,6 @@
                    << " with cost=" << NV("Cost", OIC->getCost())
                    << " (threshold=" << NV("Threshold", OIC->getThreshold())
                    << ")");
->>>>>>> d1ac0fd2
 
         // If inlining this function gave us any new call sites, throw them
         // onto our worklist to process.  They are useful inline candidates.
