//===--- Triple.cpp - Target triple helper class --------------------------===//
//
//                     The LLVM Compiler Infrastructure
//
// This file is distributed under the University of Illinois Open Source
// License. See LICENSE.TXT for details.
//
//===----------------------------------------------------------------------===//

#include "llvm/ADT/Triple.h"
#include "llvm/ADT/STLExtras.h"
#include "llvm/ADT/SmallString.h"
#include "llvm/ADT/StringSwitch.h"
#include "llvm/Support/ErrorHandling.h"
#include "llvm/Support/Host.h"
#include "llvm/Support/TargetParser.h"
#include <cstring>
using namespace llvm;

StringRef Triple::getArchTypeName(ArchType Kind) {
  switch (Kind) {
  case UnknownArch:    return "unknown";

  case aarch64:        return "aarch64";
  case aarch64_be:     return "aarch64_be";
  case arm:            return "arm";
  case armeb:          return "armeb";
  case arc:            return "arc";
  case avr:            return "avr";
  case bpfel:          return "bpfel";
  case bpfeb:          return "bpfeb";
  case hexagon:        return "hexagon";
  case mips:           return "mips";
  case mipsel:         return "mipsel";
  case mips64:         return "mips64";
  case mips64el:       return "mips64el";
  case msp430:         return "msp430";
  case nios2:          return "nios2";
  case ppc64:          return "powerpc64";
  case ppc64le:        return "powerpc64le";
  case ppc:            return "powerpc";
  case r600:           return "r600";
  case amdgcn:         return "amdgcn";
  case riscv32:        return "riscv32";
  case riscv64:        return "riscv64";
  case sparc:          return "sparc";
  case sparcv9:        return "sparcv9";
  case sparcel:        return "sparcel";
  case systemz:        return "s390x";
  case tce:            return "tce";
  case tcele:          return "tcele";
  case thumb:          return "thumb";
  case thumbeb:        return "thumbeb";
  case x86:            return "i386";
  case x86_64:         return "x86_64";
  case xcore:          return "xcore";
  case nvptx:          return "nvptx";
  case nvptx64:        return "nvptx64";
  case le32:           return "le32";
  case le64:           return "le64";
  case amdil:          return "amdil";
  case amdil64:        return "amdil64";
  case hsail:          return "hsail";
  case hsail64:        return "hsail64";
  case spir:           return "spir";
  case spir64:         return "spir64";
  case kalimba:        return "kalimba";
  case lanai:          return "lanai";
  case shave:          return "shave";
  case wasm32:         return "wasm32";
  case wasm64:         return "wasm64";
  case renderscript32: return "renderscript32";
  case renderscript64: return "renderscript64";
  }

  llvm_unreachable("Invalid ArchType!");
}

StringRef Triple::getArchTypePrefix(ArchType Kind) {
  switch (Kind) {
  default:
    return StringRef();

  case aarch64:
  case aarch64_be:  return "aarch64";

  case arc:         return "arc";

  case arm:
  case armeb:
  case thumb:
  case thumbeb:     return "arm";

  case avr:         return "avr";

  case ppc64:
  case ppc64le:
  case ppc:         return "ppc";

  case mips:
  case mipsel:
  case mips64:
  case mips64el:    return "mips";

  case nios2:       return "nios2";

  case hexagon:     return "hexagon";

  case amdgcn:      return "amdgcn";
  case r600:        return "r600";

  case bpfel:
  case bpfeb:       return "bpf";

  case sparcv9:
  case sparcel:
  case sparc:       return "sparc";

  case systemz:     return "s390";

  case x86:
  case x86_64:      return "x86";

  case xcore:       return "xcore";

  // NVPTX intrinsics are namespaced under nvvm.
  case nvptx:       return "nvvm";
  case nvptx64:     return "nvvm";

  case le32:        return "le32";
  case le64:        return "le64";

  case amdil:
  case amdil64:     return "amdil";

  case hsail:
  case hsail64:     return "hsail";

  case spir:
  case spir64:      return "spir";
  case kalimba:     return "kalimba";
  case lanai:       return "lanai";
  case shave:       return "shave";
  case wasm32:
  case wasm64:      return "wasm";

  case riscv32:
  case riscv64:     return "riscv";
  }
}

StringRef Triple::getVendorTypeName(VendorType Kind) {
  switch (Kind) {
  case UnknownVendor: return "unknown";

  case Apple: return "apple";
  case PC: return "pc";
  case SCEI: return "scei";
  case BGP: return "bgp";
  case BGQ: return "bgq";
  case Freescale: return "fsl";
  case IBM: return "ibm";
  case ImaginationTechnologies: return "img";
  case MipsTechnologies: return "mti";
  case NVIDIA: return "nvidia";
  case CSR: return "csr";
  case Myriad: return "myriad";
  case AMD: return "amd";
  case Mesa: return "mesa";
  case SUSE: return "suse";
  }

  llvm_unreachable("Invalid VendorType!");
}

StringRef Triple::getOSTypeName(OSType Kind) {
  switch (Kind) {
  case UnknownOS: return "unknown";

  case Ananas: return "ananas";
  case CloudABI: return "cloudabi";
  case Darwin: return "darwin";
  case DragonFly: return "dragonfly";
  case FreeBSD: return "freebsd";
  case Fuchsia: return "fuchsia";
  case IOS: return "ios";
  case KFreeBSD: return "kfreebsd";
  case Linux: return "linux";
  case Lv2: return "lv2";
  case MacOSX: return "macosx";
  case NetBSD: return "netbsd";
  case OpenBSD: return "openbsd";
  case Solaris: return "solaris";
  case Win32: return "windows";
  case Haiku: return "haiku";
  case Minix: return "minix";
  case RTEMS: return "rtems";
  case NaCl: return "nacl";
  case CNK: return "cnk";
  case AIX: return "aix";
  case CUDA: return "cuda";
  case NVCL: return "nvcl";
  case AMDHSA: return "amdhsa";
  case PS4: return "ps4";
  case ELFIAMCU: return "elfiamcu";
  case TvOS: return "tvos";
  case WatchOS: return "watchos";
  case Mesa3D: return "mesa3d";
  case Contiki: return "contiki";
  case AMDPAL: return "amdpal";
  }

  llvm_unreachable("Invalid OSType");
}

StringRef Triple::getEnvironmentTypeName(EnvironmentType Kind) {
  switch (Kind) {
  case UnknownEnvironment: return "unknown";
  case GNU: return "gnu";
  case GNUABIN32: return "gnuabin32";
  case GNUABI64: return "gnuabi64";
  case GNUEABIHF: return "gnueabihf";
  case GNUEABI: return "gnueabi";
  case GNUX32: return "gnux32";
  case CODE16: return "code16";
  case EABI: return "eabi";
  case EABIHF: return "eabihf";
  case Android: return "android";
  case Musl: return "musl";
  case MuslEABI: return "musleabi";
  case MuslEABIHF: return "musleabihf";
  case MSVC: return "msvc";
  case Itanium: return "itanium";
  case Cygnus: return "cygnus";
  case AMDOpenCL: return "amdopencl";
  case CoreCLR: return "coreclr";
  case OpenCL: return "opencl";
<<<<<<< HEAD
  case HCC: return "hcc";
=======
  case Simulator: return "simulator";
>>>>>>> f5a8dece
  }

  llvm_unreachable("Invalid EnvironmentType!");
}

static Triple::ArchType parseBPFArch(StringRef ArchName) {
  if (ArchName.equals("bpf")) {
    if (sys::IsLittleEndianHost)
      return Triple::bpfel;
    else
      return Triple::bpfeb;
  } else if (ArchName.equals("bpf_be") || ArchName.equals("bpfeb")) {
    return Triple::bpfeb;
  } else if (ArchName.equals("bpf_le") || ArchName.equals("bpfel")) {
    return Triple::bpfel;
  } else {
    return Triple::UnknownArch;
  }
}

Triple::ArchType Triple::getArchTypeForLLVMName(StringRef Name) {
  Triple::ArchType BPFArch(parseBPFArch(Name));
  return StringSwitch<Triple::ArchType>(Name)
    .Case("aarch64", aarch64)
    .Case("aarch64_be", aarch64_be)
    .Case("arc", arc)
    .Case("arm64", aarch64) // "arm64" is an alias for "aarch64"
    .Case("arm", arm)
    .Case("armeb", armeb)
    .Case("avr", avr)
    .StartsWith("bpf", BPFArch)
    .Case("mips", mips)
    .Case("mipsel", mipsel)
    .Case("mips64", mips64)
    .Case("mips64el", mips64el)
    .Case("msp430", msp430)
    .Case("nios2", nios2)
    .Case("ppc64", ppc64)
    .Case("ppc32", ppc)
    .Case("ppc", ppc)
    .Case("ppc64le", ppc64le)
    .Case("r600", r600)
    .Case("amdgcn", amdgcn)
    .Case("riscv32", riscv32)
    .Case("riscv64", riscv64)
    .Case("hexagon", hexagon)
    .Case("sparc", sparc)
    .Case("sparcel", sparcel)
    .Case("sparcv9", sparcv9)
    .Case("systemz", systemz)
    .Case("tce", tce)
    .Case("tcele", tcele)
    .Case("thumb", thumb)
    .Case("thumbeb", thumbeb)
    .Case("x86", x86)
    .Case("x86-64", x86_64)
    .Case("xcore", xcore)
    .Case("nvptx", nvptx)
    .Case("nvptx64", nvptx64)
    .Case("le32", le32)
    .Case("le64", le64)
    .Case("amdil", amdil)
    .Case("amdil64", amdil64)
    .Case("hsail", hsail)
    .Case("hsail64", hsail64)
    .Case("spir", spir)
    .Case("spir64", spir64)
    .Case("kalimba", kalimba)
    .Case("lanai", lanai)
    .Case("shave", shave)
    .Case("wasm32", wasm32)
    .Case("wasm64", wasm64)
    .Case("renderscript32", renderscript32)
    .Case("renderscript64", renderscript64)
    .Default(UnknownArch);
}

static Triple::ArchType parseARMArch(StringRef ArchName) {
  ARM::ISAKind ISA = ARM::parseArchISA(ArchName);
  ARM::EndianKind ENDIAN = ARM::parseArchEndian(ArchName);

  Triple::ArchType arch = Triple::UnknownArch;
  switch (ENDIAN) {
  case ARM::EndianKind::LITTLE: {
    switch (ISA) {
    case ARM::ISAKind::ARM:
      arch = Triple::arm;
      break;
    case ARM::ISAKind::THUMB:
      arch = Triple::thumb;
      break;
    case ARM::ISAKind::AARCH64:
      arch = Triple::aarch64;
      break;
    case ARM::ISAKind::INVALID:
      break;
    }
    break;
  }
  case ARM::EndianKind::BIG: {
    switch (ISA) {
    case ARM::ISAKind::ARM:
      arch = Triple::armeb;
      break;
    case ARM::ISAKind::THUMB:
      arch = Triple::thumbeb;
      break;
    case ARM::ISAKind::AARCH64:
      arch = Triple::aarch64_be;
      break;
    case ARM::ISAKind::INVALID:
      break;
    }
    break;
  }
  case ARM::EndianKind::INVALID: {
    break;
  }
  }

  ArchName = ARM::getCanonicalArchName(ArchName);
  if (ArchName.empty())
    return Triple::UnknownArch;

  // Thumb only exists in v4+
  if (ISA == ARM::ISAKind::THUMB &&
      (ArchName.startswith("v2") || ArchName.startswith("v3")))
    return Triple::UnknownArch;

  // Thumb only for v6m
  ARM::ProfileKind Profile = ARM::parseArchProfile(ArchName);
  unsigned Version = ARM::parseArchVersion(ArchName);
  if (Profile == ARM::ProfileKind::M && Version == 6) {
    if (ENDIAN == ARM::EndianKind::BIG)
      return Triple::thumbeb;
    else
      return Triple::thumb;
  }

  return arch;
}

static Triple::ArchType parseArch(StringRef ArchName) {
  auto AT = StringSwitch<Triple::ArchType>(ArchName)
    .Cases("i386", "i486", "i586", "i686", Triple::x86)
    // FIXME: Do we need to support these?
    .Cases("i786", "i886", "i986", Triple::x86)
    .Cases("amd64", "x86_64", "x86_64h", Triple::x86_64)
    .Cases("powerpc", "ppc32", Triple::ppc)
    .Cases("powerpc64", "ppu", "ppc64", Triple::ppc64)
    .Cases("powerpc64le", "ppc64le", Triple::ppc64le)
    .Case("xscale", Triple::arm)
    .Case("xscaleeb", Triple::armeb)
    .Case("aarch64", Triple::aarch64)
    .Case("aarch64_be", Triple::aarch64_be)
    .Case("arc", Triple::arc)
    .Case("arm64", Triple::aarch64)
    .Case("arm", Triple::arm)
    .Case("armeb", Triple::armeb)
    .Case("thumb", Triple::thumb)
    .Case("thumbeb", Triple::thumbeb)
    .Case("avr", Triple::avr)
    .Case("msp430", Triple::msp430)
    .Cases("mips", "mipseb", "mipsallegrex", Triple::mips)
    .Cases("mipsel", "mipsallegrexel", Triple::mipsel)
    .Cases("mips64", "mips64eb", Triple::mips64)
    .Case("mips64el", Triple::mips64el)
    .Case("nios2", Triple::nios2)
    .Case("r600", Triple::r600)
    .Case("amdgcn", Triple::amdgcn)
    .Case("riscv32", Triple::riscv32)
    .Case("riscv64", Triple::riscv64)
    .Case("hexagon", Triple::hexagon)
    .Cases("s390x", "systemz", Triple::systemz)
    .Case("sparc", Triple::sparc)
    .Case("sparcel", Triple::sparcel)
    .Cases("sparcv9", "sparc64", Triple::sparcv9)
    .Case("tce", Triple::tce)
    .Case("tcele", Triple::tcele)
    .Case("xcore", Triple::xcore)
    .Case("nvptx", Triple::nvptx)
    .Case("nvptx64", Triple::nvptx64)
    .Case("le32", Triple::le32)
    .Case("le64", Triple::le64)
    .Case("amdil", Triple::amdil)
    .Case("amdil64", Triple::amdil64)
    .Case("hsail", Triple::hsail)
    .Case("hsail64", Triple::hsail64)
    .Case("spir", Triple::spir)
    .Case("spir64", Triple::spir64)
    .StartsWith("kalimba", Triple::kalimba)
    .Case("lanai", Triple::lanai)
    .Case("shave", Triple::shave)
    .Case("wasm32", Triple::wasm32)
    .Case("wasm64", Triple::wasm64)
    .Case("renderscript32", Triple::renderscript32)
    .Case("renderscript64", Triple::renderscript64)
    .Default(Triple::UnknownArch);

  // Some architectures require special parsing logic just to compute the
  // ArchType result.
  if (AT == Triple::UnknownArch) {
    if (ArchName.startswith("arm") || ArchName.startswith("thumb") ||
        ArchName.startswith("aarch64"))
      return parseARMArch(ArchName);
    if (ArchName.startswith("bpf"))
      return parseBPFArch(ArchName);
  }

  return AT;
}

static Triple::VendorType parseVendor(StringRef VendorName) {
  return StringSwitch<Triple::VendorType>(VendorName)
    .Case("apple", Triple::Apple)
    .Case("pc", Triple::PC)
    .Case("scei", Triple::SCEI)
    .Case("bgp", Triple::BGP)
    .Case("bgq", Triple::BGQ)
    .Case("fsl", Triple::Freescale)
    .Case("ibm", Triple::IBM)
    .Case("img", Triple::ImaginationTechnologies)
    .Case("mti", Triple::MipsTechnologies)
    .Case("nvidia", Triple::NVIDIA)
    .Case("csr", Triple::CSR)
    .Case("myriad", Triple::Myriad)
    .Case("amd", Triple::AMD)
    .Case("mesa", Triple::Mesa)
    .Case("suse", Triple::SUSE)
    .Default(Triple::UnknownVendor);
}

static Triple::OSType parseOS(StringRef OSName) {
  return StringSwitch<Triple::OSType>(OSName)
    .StartsWith("ananas", Triple::Ananas)
    .StartsWith("cloudabi", Triple::CloudABI)
    .StartsWith("darwin", Triple::Darwin)
    .StartsWith("dragonfly", Triple::DragonFly)
    .StartsWith("freebsd", Triple::FreeBSD)
    .StartsWith("fuchsia", Triple::Fuchsia)
    .StartsWith("ios", Triple::IOS)
    .StartsWith("kfreebsd", Triple::KFreeBSD)
    .StartsWith("linux", Triple::Linux)
    .StartsWith("lv2", Triple::Lv2)
    .StartsWith("macos", Triple::MacOSX)
    .StartsWith("netbsd", Triple::NetBSD)
    .StartsWith("openbsd", Triple::OpenBSD)
    .StartsWith("solaris", Triple::Solaris)
    .StartsWith("win32", Triple::Win32)
    .StartsWith("windows", Triple::Win32)
    .StartsWith("haiku", Triple::Haiku)
    .StartsWith("minix", Triple::Minix)
    .StartsWith("rtems", Triple::RTEMS)
    .StartsWith("nacl", Triple::NaCl)
    .StartsWith("cnk", Triple::CNK)
    .StartsWith("aix", Triple::AIX)
    .StartsWith("cuda", Triple::CUDA)
    .StartsWith("nvcl", Triple::NVCL)
    .StartsWith("amdhsa", Triple::AMDHSA)
    .StartsWith("ps4", Triple::PS4)
    .StartsWith("elfiamcu", Triple::ELFIAMCU)
    .StartsWith("tvos", Triple::TvOS)
    .StartsWith("watchos", Triple::WatchOS)
    .StartsWith("mesa3d", Triple::Mesa3D)
    .StartsWith("contiki", Triple::Contiki)
    .StartsWith("amdpal", Triple::AMDPAL)
    .Default(Triple::UnknownOS);
}

static Triple::EnvironmentType parseEnvironment(StringRef EnvironmentName) {
  return StringSwitch<Triple::EnvironmentType>(EnvironmentName)
    .StartsWith("eabihf", Triple::EABIHF)
    .StartsWith("eabi", Triple::EABI)
    .StartsWith("gnuabin32", Triple::GNUABIN32)
    .StartsWith("gnuabi64", Triple::GNUABI64)
    .StartsWith("gnueabihf", Triple::GNUEABIHF)
    .StartsWith("gnueabi", Triple::GNUEABI)
    .StartsWith("gnux32", Triple::GNUX32)
    .StartsWith("code16", Triple::CODE16)
    .StartsWith("gnu", Triple::GNU)
    .StartsWith("android", Triple::Android)
    .StartsWith("musleabihf", Triple::MuslEABIHF)
    .StartsWith("musleabi", Triple::MuslEABI)
    .StartsWith("musl", Triple::Musl)
    .StartsWith("msvc", Triple::MSVC)
    .StartsWith("itanium", Triple::Itanium)
    .StartsWith("cygnus", Triple::Cygnus)
    .StartsWith("amdopencl", Triple::AMDOpenCL)
    .StartsWith("coreclr", Triple::CoreCLR)
    .StartsWith("opencl", Triple::OpenCL)
<<<<<<< HEAD
    .StartsWith("hcc", Triple::HCC)
=======
    .StartsWith("simulator", Triple::Simulator)
>>>>>>> f5a8dece
    .Default(Triple::UnknownEnvironment);
}

static Triple::ObjectFormatType parseFormat(StringRef EnvironmentName) {
  return StringSwitch<Triple::ObjectFormatType>(EnvironmentName)
    .EndsWith("coff", Triple::COFF)
    .EndsWith("elf", Triple::ELF)
    .EndsWith("macho", Triple::MachO)
    .EndsWith("wasm", Triple::Wasm)
    .Default(Triple::UnknownObjectFormat);
}

static Triple::SubArchType parseSubArch(StringRef SubArchName) {
  StringRef ARMSubArch = ARM::getCanonicalArchName(SubArchName);

  // For now, this is the small part. Early return.
  if (ARMSubArch.empty())
    return StringSwitch<Triple::SubArchType>(SubArchName)
      .EndsWith("kalimba3", Triple::KalimbaSubArch_v3)
      .EndsWith("kalimba4", Triple::KalimbaSubArch_v4)
      .EndsWith("kalimba5", Triple::KalimbaSubArch_v5)
      .Default(Triple::NoSubArch);

  // ARM sub arch.
  switch(ARM::parseArch(ARMSubArch)) {
  case ARM::ArchKind::ARMV4:
    return Triple::NoSubArch;
  case ARM::ArchKind::ARMV4T:
    return Triple::ARMSubArch_v4t;
  case ARM::ArchKind::ARMV5T:
    return Triple::ARMSubArch_v5;
  case ARM::ArchKind::ARMV5TE:
  case ARM::ArchKind::IWMMXT:
  case ARM::ArchKind::IWMMXT2:
  case ARM::ArchKind::XSCALE:
  case ARM::ArchKind::ARMV5TEJ:
    return Triple::ARMSubArch_v5te;
  case ARM::ArchKind::ARMV6:
    return Triple::ARMSubArch_v6;
  case ARM::ArchKind::ARMV6K:
  case ARM::ArchKind::ARMV6KZ:
    return Triple::ARMSubArch_v6k;
  case ARM::ArchKind::ARMV6T2:
    return Triple::ARMSubArch_v6t2;
  case ARM::ArchKind::ARMV6M:
    return Triple::ARMSubArch_v6m;
  case ARM::ArchKind::ARMV7A:
  case ARM::ArchKind::ARMV7R:
    return Triple::ARMSubArch_v7;
  case ARM::ArchKind::ARMV7VE:
    return Triple::ARMSubArch_v7ve;
  case ARM::ArchKind::ARMV7K:
    return Triple::ARMSubArch_v7k;
  case ARM::ArchKind::ARMV7M:
    return Triple::ARMSubArch_v7m;
  case ARM::ArchKind::ARMV7S:
    return Triple::ARMSubArch_v7s;
  case ARM::ArchKind::ARMV7EM:
    return Triple::ARMSubArch_v7em;
  case ARM::ArchKind::ARMV8A:
    return Triple::ARMSubArch_v8;
  case ARM::ArchKind::ARMV8_1A:
    return Triple::ARMSubArch_v8_1a;
  case ARM::ArchKind::ARMV8_2A:
    return Triple::ARMSubArch_v8_2a;
  case ARM::ArchKind::ARMV8_3A:
    return Triple::ARMSubArch_v8_3a;
  case ARM::ArchKind::ARMV8R:
    return Triple::ARMSubArch_v8r;
  case ARM::ArchKind::ARMV8MBaseline:
    return Triple::ARMSubArch_v8m_baseline;
  case ARM::ArchKind::ARMV8MMainline:
    return Triple::ARMSubArch_v8m_mainline;
  default:
    return Triple::NoSubArch;
  }
}

static StringRef getObjectFormatTypeName(Triple::ObjectFormatType Kind) {
  switch (Kind) {
  case Triple::UnknownObjectFormat: return "";
  case Triple::COFF: return "coff";
  case Triple::ELF: return "elf";
  case Triple::MachO: return "macho";
  case Triple::Wasm: return "wasm";
  }
  llvm_unreachable("unknown object format type");
}

static Triple::ObjectFormatType getDefaultFormat(const Triple &T) {
  switch (T.getArch()) {
  case Triple::UnknownArch:
  case Triple::aarch64:
  case Triple::arm:
  case Triple::thumb:
  case Triple::x86:
  case Triple::x86_64:
    if (T.isOSDarwin())
      return Triple::MachO;
    else if (T.isOSWindows())
      return Triple::COFF;
    return Triple::ELF;

  case Triple::aarch64_be:
  case Triple::arc:
  case Triple::amdgcn:
  case Triple::amdil:
  case Triple::amdil64:
  case Triple::armeb:
  case Triple::avr:
  case Triple::bpfeb:
  case Triple::bpfel:
  case Triple::hexagon:
  case Triple::lanai:
  case Triple::hsail:
  case Triple::hsail64:
  case Triple::kalimba:
  case Triple::le32:
  case Triple::le64:
  case Triple::mips:
  case Triple::mips64:
  case Triple::mips64el:
  case Triple::mipsel:
  case Triple::msp430:
  case Triple::nios2:
  case Triple::nvptx:
  case Triple::nvptx64:
  case Triple::ppc64le:
  case Triple::r600:
  case Triple::renderscript32:
  case Triple::renderscript64:
  case Triple::riscv32:
  case Triple::riscv64:
  case Triple::shave:
  case Triple::sparc:
  case Triple::sparcel:
  case Triple::sparcv9:
  case Triple::spir:
  case Triple::spir64:
  case Triple::systemz:
  case Triple::tce:
  case Triple::tcele:
  case Triple::thumbeb:
  case Triple::wasm32:
  case Triple::wasm64:
  case Triple::xcore:
    return Triple::ELF;

  case Triple::ppc:
  case Triple::ppc64:
    if (T.isOSDarwin())
      return Triple::MachO;
    return Triple::ELF;
  }
  llvm_unreachable("unknown architecture");
}

/// \brief Construct a triple from the string representation provided.
///
/// This stores the string representation and parses the various pieces into
/// enum members.
Triple::Triple(const Twine &Str)
    : Data(Str.str()), Arch(UnknownArch), SubArch(NoSubArch),
      Vendor(UnknownVendor), OS(UnknownOS), Environment(UnknownEnvironment),
      ObjectFormat(UnknownObjectFormat) {
  // Do minimal parsing by hand here.
  SmallVector<StringRef, 4> Components;
  StringRef(Data).split(Components, '-', /*MaxSplit*/ 3);
  if (Components.size() > 0) {
    Arch = parseArch(Components[0]);
    SubArch = parseSubArch(Components[0]);
    if (Components.size() > 1) {
      Vendor = parseVendor(Components[1]);
      if (Components.size() > 2) {
        OS = parseOS(Components[2]);
        if (Components.size() > 3) {
          Environment = parseEnvironment(Components[3]);
          ObjectFormat = parseFormat(Components[3]);
        }
      }
    }
  }
  if (ObjectFormat == UnknownObjectFormat)
    ObjectFormat = getDefaultFormat(*this);
}

/// \brief Construct a triple from string representations of the architecture,
/// vendor, and OS.
///
/// This joins each argument into a canonical string representation and parses
/// them into enum members. It leaves the environment unknown and omits it from
/// the string representation.
Triple::Triple(const Twine &ArchStr, const Twine &VendorStr, const Twine &OSStr)
    : Data((ArchStr + Twine('-') + VendorStr + Twine('-') + OSStr).str()),
      Arch(parseArch(ArchStr.str())),
      SubArch(parseSubArch(ArchStr.str())),
      Vendor(parseVendor(VendorStr.str())),
      OS(parseOS(OSStr.str())),
      Environment(), ObjectFormat(Triple::UnknownObjectFormat) {
  ObjectFormat = getDefaultFormat(*this);
}

/// \brief Construct a triple from string representations of the architecture,
/// vendor, OS, and environment.
///
/// This joins each argument into a canonical string representation and parses
/// them into enum members.
Triple::Triple(const Twine &ArchStr, const Twine &VendorStr, const Twine &OSStr,
               const Twine &EnvironmentStr)
    : Data((ArchStr + Twine('-') + VendorStr + Twine('-') + OSStr + Twine('-') +
            EnvironmentStr).str()),
      Arch(parseArch(ArchStr.str())),
      SubArch(parseSubArch(ArchStr.str())),
      Vendor(parseVendor(VendorStr.str())),
      OS(parseOS(OSStr.str())),
      Environment(parseEnvironment(EnvironmentStr.str())),
      ObjectFormat(parseFormat(EnvironmentStr.str())) {
  if (ObjectFormat == Triple::UnknownObjectFormat)
    ObjectFormat = getDefaultFormat(*this);
}

std::string Triple::normalize(StringRef Str) {
  bool IsMinGW32 = false;
  bool IsCygwin = false;

  // Parse into components.
  SmallVector<StringRef, 4> Components;
  Str.split(Components, '-');

  // If the first component corresponds to a known architecture, preferentially
  // use it for the architecture.  If the second component corresponds to a
  // known vendor, preferentially use it for the vendor, etc.  This avoids silly
  // component movement when a component parses as (eg) both a valid arch and a
  // valid os.
  ArchType Arch = UnknownArch;
  if (Components.size() > 0)
    Arch = parseArch(Components[0]);
  VendorType Vendor = UnknownVendor;
  if (Components.size() > 1)
    Vendor = parseVendor(Components[1]);
  OSType OS = UnknownOS;
  if (Components.size() > 2) {
    OS = parseOS(Components[2]);
    IsCygwin = Components[2].startswith("cygwin");
    IsMinGW32 = Components[2].startswith("mingw");
  }
  EnvironmentType Environment = UnknownEnvironment;
  if (Components.size() > 3)
    Environment = parseEnvironment(Components[3]);
  ObjectFormatType ObjectFormat = UnknownObjectFormat;
  if (Components.size() > 4)
    ObjectFormat = parseFormat(Components[4]);

  // Note which components are already in their final position.  These will not
  // be moved.
  bool Found[4];
  Found[0] = Arch != UnknownArch;
  Found[1] = Vendor != UnknownVendor;
  Found[2] = OS != UnknownOS;
  Found[3] = Environment != UnknownEnvironment;

  // If they are not there already, permute the components into their canonical
  // positions by seeing if they parse as a valid architecture, and if so moving
  // the component to the architecture position etc.
  for (unsigned Pos = 0; Pos != array_lengthof(Found); ++Pos) {
    if (Found[Pos])
      continue; // Already in the canonical position.

    for (unsigned Idx = 0; Idx != Components.size(); ++Idx) {
      // Do not reparse any components that already matched.
      if (Idx < array_lengthof(Found) && Found[Idx])
        continue;

      // Does this component parse as valid for the target position?
      bool Valid = false;
      StringRef Comp = Components[Idx];
      switch (Pos) {
      default: llvm_unreachable("unexpected component type!");
      case 0:
        Arch = parseArch(Comp);
        Valid = Arch != UnknownArch;
        break;
      case 1:
        Vendor = parseVendor(Comp);
        Valid = Vendor != UnknownVendor;
        break;
      case 2:
        OS = parseOS(Comp);
        IsCygwin = Comp.startswith("cygwin");
        IsMinGW32 = Comp.startswith("mingw");
        Valid = OS != UnknownOS || IsCygwin || IsMinGW32;
        break;
      case 3:
        Environment = parseEnvironment(Comp);
        Valid = Environment != UnknownEnvironment;
        if (!Valid) {
          ObjectFormat = parseFormat(Comp);
          Valid = ObjectFormat != UnknownObjectFormat;
        }
        break;
      }
      if (!Valid)
        continue; // Nope, try the next component.

      // Move the component to the target position, pushing any non-fixed
      // components that are in the way to the right.  This tends to give
      // good results in the common cases of a forgotten vendor component
      // or a wrongly positioned environment.
      if (Pos < Idx) {
        // Insert left, pushing the existing components to the right.  For
        // example, a-b-i386 -> i386-a-b when moving i386 to the front.
        StringRef CurrentComponent(""); // The empty component.
        // Replace the component we are moving with an empty component.
        std::swap(CurrentComponent, Components[Idx]);
        // Insert the component being moved at Pos, displacing any existing
        // components to the right.
        for (unsigned i = Pos; !CurrentComponent.empty(); ++i) {
          // Skip over any fixed components.
          while (i < array_lengthof(Found) && Found[i])
            ++i;
          // Place the component at the new position, getting the component
          // that was at this position - it will be moved right.
          std::swap(CurrentComponent, Components[i]);
        }
      } else if (Pos > Idx) {
        // Push right by inserting empty components until the component at Idx
        // reaches the target position Pos.  For example, pc-a -> -pc-a when
        // moving pc to the second position.
        do {
          // Insert one empty component at Idx.
          StringRef CurrentComponent(""); // The empty component.
          for (unsigned i = Idx; i < Components.size();) {
            // Place the component at the new position, getting the component
            // that was at this position - it will be moved right.
            std::swap(CurrentComponent, Components[i]);
            // If it was placed on top of an empty component then we are done.
            if (CurrentComponent.empty())
              break;
            // Advance to the next component, skipping any fixed components.
            while (++i < array_lengthof(Found) && Found[i])
              ;
          }
          // The last component was pushed off the end - append it.
          if (!CurrentComponent.empty())
            Components.push_back(CurrentComponent);

          // Advance Idx to the component's new position.
          while (++Idx < array_lengthof(Found) && Found[Idx])
            ;
        } while (Idx < Pos); // Add more until the final position is reached.
      }
      assert(Pos < Components.size() && Components[Pos] == Comp &&
             "Component moved wrong!");
      Found[Pos] = true;
      break;
    }
  }

  // Special case logic goes here.  At this point Arch, Vendor and OS have the
  // correct values for the computed components.
  std::string NormalizedEnvironment;
  if (Environment == Triple::Android && Components[3].startswith("androideabi")) {
    StringRef AndroidVersion = Components[3].drop_front(strlen("androideabi"));
    if (AndroidVersion.empty()) {
      Components[3] = "android";
    } else {
      NormalizedEnvironment = Twine("android", AndroidVersion).str();
      Components[3] = NormalizedEnvironment;
    }
  }

  // SUSE uses "gnueabi" to mean "gnueabihf"
  if (Vendor == Triple::SUSE && Environment == llvm::Triple::GNUEABI)
    Components[3] = "gnueabihf";

  if (OS == Triple::Win32) {
    Components.resize(4);
    Components[2] = "windows";
    if (Environment == UnknownEnvironment) {
      if (ObjectFormat == UnknownObjectFormat || ObjectFormat == Triple::COFF)
        Components[3] = "msvc";
      else
        Components[3] = getObjectFormatTypeName(ObjectFormat);
    }
  } else if (IsMinGW32) {
    Components.resize(4);
    Components[2] = "windows";
    Components[3] = "gnu";
  } else if (IsCygwin) {
    Components.resize(4);
    Components[2] = "windows";
    Components[3] = "cygnus";
  }
  if (IsMinGW32 || IsCygwin ||
      (OS == Triple::Win32 && Environment != UnknownEnvironment)) {
    if (ObjectFormat != UnknownObjectFormat && ObjectFormat != Triple::COFF) {
      Components.resize(5);
      Components[4] = getObjectFormatTypeName(ObjectFormat);
    }
  }

  // Stick the corrected components back together to form the normalized string.
  std::string Normalized;
  for (unsigned i = 0, e = Components.size(); i != e; ++i) {
    if (i) Normalized += '-';
    Normalized += Components[i];
  }
  return Normalized;
}

StringRef Triple::getArchName() const {
  return StringRef(Data).split('-').first;           // Isolate first component
}

StringRef Triple::getVendorName() const {
  StringRef Tmp = StringRef(Data).split('-').second; // Strip first component
  return Tmp.split('-').first;                       // Isolate second component
}

StringRef Triple::getOSName() const {
  StringRef Tmp = StringRef(Data).split('-').second; // Strip first component
  Tmp = Tmp.split('-').second;                       // Strip second component
  return Tmp.split('-').first;                       // Isolate third component
}

StringRef Triple::getEnvironmentName() const {
  StringRef Tmp = StringRef(Data).split('-').second; // Strip first component
  Tmp = Tmp.split('-').second;                       // Strip second component
  return Tmp.split('-').second;                      // Strip third component
}

StringRef Triple::getOSAndEnvironmentName() const {
  StringRef Tmp = StringRef(Data).split('-').second; // Strip first component
  return Tmp.split('-').second;                      // Strip second component
}

static unsigned EatNumber(StringRef &Str) {
  assert(!Str.empty() && Str[0] >= '0' && Str[0] <= '9' && "Not a number");
  unsigned Result = 0;

  do {
    // Consume the leading digit.
    Result = Result*10 + (Str[0] - '0');

    // Eat the digit.
    Str = Str.substr(1);
  } while (!Str.empty() && Str[0] >= '0' && Str[0] <= '9');

  return Result;
}

static void parseVersionFromName(StringRef Name, unsigned &Major,
                                 unsigned &Minor, unsigned &Micro) {
  // Any unset version defaults to 0.
  Major = Minor = Micro = 0;

  // Parse up to three components.
  unsigned *Components[3] = {&Major, &Minor, &Micro};
  for (unsigned i = 0; i != 3; ++i) {
    if (Name.empty() || Name[0] < '0' || Name[0] > '9')
      break;

    // Consume the leading number.
    *Components[i] = EatNumber(Name);

    // Consume the separator, if present.
    if (Name.startswith("."))
      Name = Name.substr(1);
  }
}

void Triple::getEnvironmentVersion(unsigned &Major, unsigned &Minor,
                                   unsigned &Micro) const {
  StringRef EnvironmentName = getEnvironmentName();
  StringRef EnvironmentTypeName = getEnvironmentTypeName(getEnvironment());
  if (EnvironmentName.startswith(EnvironmentTypeName))
    EnvironmentName = EnvironmentName.substr(EnvironmentTypeName.size());

  parseVersionFromName(EnvironmentName, Major, Minor, Micro);
}

void Triple::getOSVersion(unsigned &Major, unsigned &Minor,
                          unsigned &Micro) const {
  StringRef OSName = getOSName();
  // Assume that the OS portion of the triple starts with the canonical name.
  StringRef OSTypeName = getOSTypeName(getOS());
  if (OSName.startswith(OSTypeName))
    OSName = OSName.substr(OSTypeName.size());
  else if (getOS() == MacOSX)
    OSName.consume_front("macos");

  parseVersionFromName(OSName, Major, Minor, Micro);
}

bool Triple::getMacOSXVersion(unsigned &Major, unsigned &Minor,
                              unsigned &Micro) const {
  getOSVersion(Major, Minor, Micro);

  switch (getOS()) {
  default: llvm_unreachable("unexpected OS for Darwin triple");
  case Darwin:
    // Default to darwin8, i.e., MacOSX 10.4.
    if (Major == 0)
      Major = 8;
    // Darwin version numbers are skewed from OS X versions.
    if (Major < 4)
      return false;
    Micro = 0;
    Minor = Major - 4;
    Major = 10;
    break;
  case MacOSX:
    // Default to 10.4.
    if (Major == 0) {
      Major = 10;
      Minor = 4;
    }
    if (Major != 10)
      return false;
    break;
  case IOS:
  case TvOS:
  case WatchOS:
    // Ignore the version from the triple.  This is only handled because the
    // the clang driver combines OS X and IOS support into a common Darwin
    // toolchain that wants to know the OS X version number even when targeting
    // IOS.
    Major = 10;
    Minor = 4;
    Micro = 0;
    break;
  }
  return true;
}

void Triple::getiOSVersion(unsigned &Major, unsigned &Minor,
                           unsigned &Micro) const {
  switch (getOS()) {
  default: llvm_unreachable("unexpected OS for Darwin triple");
  case Darwin:
  case MacOSX:
    // Ignore the version from the triple.  This is only handled because the
    // the clang driver combines OS X and IOS support into a common Darwin
    // toolchain that wants to know the iOS version number even when targeting
    // OS X.
    Major = 5;
    Minor = 0;
    Micro = 0;
    break;
  case IOS:
  case TvOS:
    getOSVersion(Major, Minor, Micro);
    // Default to 5.0 (or 7.0 for arm64).
    if (Major == 0)
      Major = (getArch() == aarch64) ? 7 : 5;
    break;
  case WatchOS:
    llvm_unreachable("conflicting triple info");
  }
}

void Triple::getWatchOSVersion(unsigned &Major, unsigned &Minor,
                               unsigned &Micro) const {
  switch (getOS()) {
  default: llvm_unreachable("unexpected OS for Darwin triple");
  case Darwin:
  case MacOSX:
    // Ignore the version from the triple.  This is only handled because the
    // the clang driver combines OS X and IOS support into a common Darwin
    // toolchain that wants to know the iOS version number even when targeting
    // OS X.
    Major = 2;
    Minor = 0;
    Micro = 0;
    break;
  case WatchOS:
    getOSVersion(Major, Minor, Micro);
    if (Major == 0)
      Major = 2;
    break;
  case IOS:
    llvm_unreachable("conflicting triple info");
  }
}

void Triple::setTriple(const Twine &Str) {
  *this = Triple(Str);
}

void Triple::setArch(ArchType Kind) {
  setArchName(getArchTypeName(Kind));
}

void Triple::setVendor(VendorType Kind) {
  setVendorName(getVendorTypeName(Kind));
}

void Triple::setOS(OSType Kind) {
  setOSName(getOSTypeName(Kind));
}

void Triple::setEnvironment(EnvironmentType Kind) {
  if (ObjectFormat == getDefaultFormat(*this))
    return setEnvironmentName(getEnvironmentTypeName(Kind));

  setEnvironmentName((getEnvironmentTypeName(Kind) + Twine("-") +
                      getObjectFormatTypeName(ObjectFormat)).str());
}

void Triple::setObjectFormat(ObjectFormatType Kind) {
  if (Environment == UnknownEnvironment)
    return setEnvironmentName(getObjectFormatTypeName(Kind));

  setEnvironmentName((getEnvironmentTypeName(Environment) + Twine("-") +
                      getObjectFormatTypeName(Kind)).str());
}

void Triple::setArchName(StringRef Str) {
  // Work around a miscompilation bug for Twines in gcc 4.0.3.
  SmallString<64> Triple;
  Triple += Str;
  Triple += "-";
  Triple += getVendorName();
  Triple += "-";
  Triple += getOSAndEnvironmentName();
  setTriple(Triple);
}

void Triple::setVendorName(StringRef Str) {
  setTriple(getArchName() + "-" + Str + "-" + getOSAndEnvironmentName());
}

void Triple::setOSName(StringRef Str) {
  if (hasEnvironment())
    setTriple(getArchName() + "-" + getVendorName() + "-" + Str +
              "-" + getEnvironmentName());
  else
    setTriple(getArchName() + "-" + getVendorName() + "-" + Str);
}

void Triple::setEnvironmentName(StringRef Str) {
  setTriple(getArchName() + "-" + getVendorName() + "-" + getOSName() +
            "-" + Str);
}

void Triple::setOSAndEnvironmentName(StringRef Str) {
  setTriple(getArchName() + "-" + getVendorName() + "-" + Str);
}

static unsigned getArchPointerBitWidth(llvm::Triple::ArchType Arch) {
  switch (Arch) {
  case llvm::Triple::UnknownArch:
    return 0;

  case llvm::Triple::avr:
  case llvm::Triple::msp430:
    return 16;

  case llvm::Triple::arc:
  case llvm::Triple::arm:
  case llvm::Triple::armeb:
  case llvm::Triple::hexagon:
  case llvm::Triple::le32:
  case llvm::Triple::mips:
  case llvm::Triple::mipsel:
  case llvm::Triple::nios2:
  case llvm::Triple::nvptx:
  case llvm::Triple::ppc:
  case llvm::Triple::r600:
  case llvm::Triple::riscv32:
  case llvm::Triple::sparc:
  case llvm::Triple::sparcel:
  case llvm::Triple::tce:
  case llvm::Triple::tcele:
  case llvm::Triple::thumb:
  case llvm::Triple::thumbeb:
  case llvm::Triple::x86:
  case llvm::Triple::xcore:
  case llvm::Triple::amdil:
  case llvm::Triple::hsail:
  case llvm::Triple::spir:
  case llvm::Triple::kalimba:
  case llvm::Triple::lanai:
  case llvm::Triple::shave:
  case llvm::Triple::wasm32:
  case llvm::Triple::renderscript32:
    return 32;

  case llvm::Triple::aarch64:
  case llvm::Triple::aarch64_be:
  case llvm::Triple::amdgcn:
  case llvm::Triple::bpfel:
  case llvm::Triple::bpfeb:
  case llvm::Triple::le64:
  case llvm::Triple::mips64:
  case llvm::Triple::mips64el:
  case llvm::Triple::nvptx64:
  case llvm::Triple::ppc64:
  case llvm::Triple::ppc64le:
  case llvm::Triple::riscv64:
  case llvm::Triple::sparcv9:
  case llvm::Triple::systemz:
  case llvm::Triple::x86_64:
  case llvm::Triple::amdil64:
  case llvm::Triple::hsail64:
  case llvm::Triple::spir64:
  case llvm::Triple::wasm64:
  case llvm::Triple::renderscript64:
    return 64;
  }
  llvm_unreachable("Invalid architecture value");
}

bool Triple::isArch64Bit() const {
  return getArchPointerBitWidth(getArch()) == 64;
}

bool Triple::isArch32Bit() const {
  return getArchPointerBitWidth(getArch()) == 32;
}

bool Triple::isArch16Bit() const {
  return getArchPointerBitWidth(getArch()) == 16;
}

Triple Triple::get32BitArchVariant() const {
  Triple T(*this);
  switch (getArch()) {
  case Triple::UnknownArch:
  case Triple::amdgcn:
  case Triple::avr:
  case Triple::bpfel:
  case Triple::bpfeb:
  case Triple::msp430:
  case Triple::systemz:
  case Triple::ppc64le:
    T.setArch(UnknownArch);
    break;

  case Triple::amdil:
  case Triple::hsail:
  case Triple::spir:
  case Triple::arc:
  case Triple::arm:
  case Triple::armeb:
  case Triple::hexagon:
  case Triple::kalimba:
  case Triple::le32:
  case Triple::mips:
  case Triple::mipsel:
  case Triple::nios2:
  case Triple::nvptx:
  case Triple::ppc:
  case Triple::r600:
  case Triple::riscv32:
  case Triple::sparc:
  case Triple::sparcel:
  case Triple::tce:
  case Triple::tcele:
  case Triple::thumb:
  case Triple::thumbeb:
  case Triple::x86:
  case Triple::xcore:
  case Triple::lanai:
  case Triple::shave:
  case Triple::wasm32:
  case Triple::renderscript32:
    // Already 32-bit.
    break;

  case Triple::aarch64:        T.setArch(Triple::arm);     break;
  case Triple::aarch64_be:     T.setArch(Triple::armeb);   break;
  case Triple::le64:           T.setArch(Triple::le32);    break;
  case Triple::mips64:         T.setArch(Triple::mips);    break;
  case Triple::mips64el:       T.setArch(Triple::mipsel);  break;
  case Triple::nvptx64:        T.setArch(Triple::nvptx);   break;
  case Triple::ppc64:          T.setArch(Triple::ppc);     break;
  case Triple::sparcv9:        T.setArch(Triple::sparc);   break;
  case Triple::riscv64:        T.setArch(Triple::riscv32); break;
  case Triple::x86_64:         T.setArch(Triple::x86);     break;
  case Triple::amdil64:        T.setArch(Triple::amdil);   break;
  case Triple::hsail64:        T.setArch(Triple::hsail);   break;
  case Triple::spir64:         T.setArch(Triple::spir);    break;
  case Triple::wasm64:         T.setArch(Triple::wasm32);  break;
  case Triple::renderscript64: T.setArch(Triple::renderscript32); break;
  }
  return T;
}

Triple Triple::get64BitArchVariant() const {
  Triple T(*this);
  switch (getArch()) {
  case Triple::UnknownArch:
  case Triple::arc:
  case Triple::avr:
  case Triple::hexagon:
  case Triple::kalimba:
  case Triple::lanai:
  case Triple::msp430:
  case Triple::nios2:
  case Triple::r600:
  case Triple::tce:
  case Triple::tcele:
  case Triple::xcore:
  case Triple::sparcel:
  case Triple::shave:
    T.setArch(UnknownArch);
    break;

  case Triple::aarch64:
  case Triple::aarch64_be:
  case Triple::bpfel:
  case Triple::bpfeb:
  case Triple::le64:
  case Triple::amdil64:
  case Triple::amdgcn:
  case Triple::hsail64:
  case Triple::spir64:
  case Triple::mips64:
  case Triple::mips64el:
  case Triple::nvptx64:
  case Triple::ppc64:
  case Triple::ppc64le:
  case Triple::riscv64:
  case Triple::sparcv9:
  case Triple::systemz:
  case Triple::x86_64:
  case Triple::wasm64:
  case Triple::renderscript64:
    // Already 64-bit.
    break;

  case Triple::arm:             T.setArch(Triple::aarch64);    break;
  case Triple::armeb:           T.setArch(Triple::aarch64_be); break;
  case Triple::le32:            T.setArch(Triple::le64);       break;
  case Triple::mips:            T.setArch(Triple::mips64);     break;
  case Triple::mipsel:          T.setArch(Triple::mips64el);   break;
  case Triple::nvptx:           T.setArch(Triple::nvptx64);    break;
  case Triple::ppc:             T.setArch(Triple::ppc64);      break;
  case Triple::sparc:           T.setArch(Triple::sparcv9);    break;
  case Triple::riscv32:         T.setArch(Triple::riscv64);    break;
  case Triple::x86:             T.setArch(Triple::x86_64);     break;
  case Triple::amdil:           T.setArch(Triple::amdil64);    break;
  case Triple::hsail:           T.setArch(Triple::hsail64);    break;
  case Triple::spir:            T.setArch(Triple::spir64);     break;
  case Triple::thumb:           T.setArch(Triple::aarch64);    break;
  case Triple::thumbeb:         T.setArch(Triple::aarch64_be); break;
  case Triple::wasm32:          T.setArch(Triple::wasm64);     break;
  case Triple::renderscript32:  T.setArch(Triple::renderscript64);     break;
  }
  return T;
}

Triple Triple::getBigEndianArchVariant() const {
  Triple T(*this);
  // Already big endian.
  if (!isLittleEndian())
    return T;
  switch (getArch()) {
  case Triple::UnknownArch:
  case Triple::amdgcn:
  case Triple::amdil64:
  case Triple::amdil:
  case Triple::avr:
  case Triple::hexagon:
  case Triple::hsail64:
  case Triple::hsail:
  case Triple::kalimba:
  case Triple::le32:
  case Triple::le64:
  case Triple::msp430:
  case Triple::nios2:
  case Triple::nvptx64:
  case Triple::nvptx:
  case Triple::r600:
  case Triple::riscv32:
  case Triple::riscv64:
  case Triple::shave:
  case Triple::spir64:
  case Triple::spir:
  case Triple::wasm32:
  case Triple::wasm64:
  case Triple::x86:
  case Triple::x86_64:
  case Triple::xcore:
  case Triple::renderscript32:
  case Triple::renderscript64:

  // ARM is intentionally unsupported here, changing the architecture would
  // drop any arch suffixes.
  case Triple::arm:
  case Triple::thumb:
    T.setArch(UnknownArch);
    break;

  case Triple::tcele:   T.setArch(Triple::tce);        break;
  case Triple::aarch64: T.setArch(Triple::aarch64_be); break;
  case Triple::bpfel:   T.setArch(Triple::bpfeb);      break;
  case Triple::mips64el:T.setArch(Triple::mips64);     break;
  case Triple::mipsel:  T.setArch(Triple::mips);       break;
  case Triple::ppc64le: T.setArch(Triple::ppc64);      break;
  case Triple::sparcel: T.setArch(Triple::sparc);      break;
  default:
    llvm_unreachable("getBigEndianArchVariant: unknown triple.");
  }
  return T;
}

Triple Triple::getLittleEndianArchVariant() const {
  Triple T(*this);
  if (isLittleEndian())
    return T;

  switch (getArch()) {
  case Triple::UnknownArch:
  case Triple::lanai:
  case Triple::ppc:
  case Triple::sparcv9:
  case Triple::systemz:

  // ARM is intentionally unsupported here, changing the architecture would
  // drop any arch suffixes.
  case Triple::armeb:
  case Triple::thumbeb:
    T.setArch(UnknownArch);
    break;

  case Triple::tce:        T.setArch(Triple::tcele);    break;
  case Triple::aarch64_be: T.setArch(Triple::aarch64);  break;
  case Triple::bpfeb:      T.setArch(Triple::bpfel);    break;
  case Triple::mips64:     T.setArch(Triple::mips64el); break;
  case Triple::mips:       T.setArch(Triple::mipsel);   break;
  case Triple::ppc64:      T.setArch(Triple::ppc64le);  break;
  case Triple::sparc:      T.setArch(Triple::sparcel);  break;
  default:
    llvm_unreachable("getLittleEndianArchVariant: unknown triple.");
  }
  return T;
}

bool Triple::isLittleEndian() const {
  switch (getArch()) {
  case Triple::aarch64:
  case Triple::amdgcn:
  case Triple::amdil64:
  case Triple::amdil:
  case Triple::arm:
  case Triple::avr:
  case Triple::bpfel:
  case Triple::hexagon:
  case Triple::hsail64:
  case Triple::hsail:
  case Triple::kalimba:
  case Triple::le32:
  case Triple::le64:
  case Triple::mips64el:
  case Triple::mipsel:
  case Triple::msp430:
  case Triple::nios2:
  case Triple::nvptx64:
  case Triple::nvptx:
  case Triple::ppc64le:
  case Triple::r600:
  case Triple::riscv32:
  case Triple::riscv64:
  case Triple::shave:
  case Triple::sparcel:
  case Triple::spir64:
  case Triple::spir:
  case Triple::thumb:
  case Triple::wasm32:
  case Triple::wasm64:
  case Triple::x86:
  case Triple::x86_64:
  case Triple::xcore:
  case Triple::tcele:
  case Triple::renderscript32:
  case Triple::renderscript64:
    return true;
  default:
    return false;
  }
}

bool Triple::isCompatibleWith(const Triple &Other) const {
  // ARM and Thumb triples are compatible, if subarch, vendor and OS match.
  if ((getArch() == Triple::thumb && Other.getArch() == Triple::arm) ||
      (getArch() == Triple::arm && Other.getArch() == Triple::thumb) ||
      (getArch() == Triple::thumbeb && Other.getArch() == Triple::armeb) ||
      (getArch() == Triple::armeb && Other.getArch() == Triple::thumbeb)) {
    if (getVendor() == Triple::Apple)
      return getSubArch() == Other.getSubArch() &&
             getVendor() == Other.getVendor() && getOS() == Other.getOS();
    else
      return getSubArch() == Other.getSubArch() &&
             getVendor() == Other.getVendor() && getOS() == Other.getOS() &&
             getEnvironment() == Other.getEnvironment() &&
             getObjectFormat() == Other.getObjectFormat();
  }

  // If vendor is apple, ignore the version number.
  if (getVendor() == Triple::Apple)
    return getArch() == Other.getArch() && getSubArch() == Other.getSubArch() &&
           getVendor() == Other.getVendor() && getOS() == Other.getOS();

  return *this == Other;
}

std::string Triple::merge(const Triple &Other) const {
  // If vendor is apple, pick the triple with the larger version number.
  if (getVendor() == Triple::Apple)
    if (Other.isOSVersionLT(*this))
      return str();

  return Other.str();
}

StringRef Triple::getARMCPUForArch(StringRef MArch) const {
  if (MArch.empty())
    MArch = getArchName();
  MArch = ARM::getCanonicalArchName(MArch);

  // Some defaults are forced.
  switch (getOS()) {
  case llvm::Triple::FreeBSD:
  case llvm::Triple::NetBSD:
    if (!MArch.empty() && MArch == "v6")
      return "arm1176jzf-s";
    break;
  case llvm::Triple::Win32:
    // FIXME: this is invalid for WindowsCE
    return "cortex-a9";
  case llvm::Triple::MacOSX:
  case llvm::Triple::IOS:
  case llvm::Triple::WatchOS:
  case llvm::Triple::TvOS:
    if (MArch == "v7k")
      return "cortex-a7";
    break;
  default:
    break;
  }

  if (MArch.empty())
    return StringRef();

  StringRef CPU = ARM::getDefaultCPU(MArch);
  if (!CPU.empty() && !CPU.equals("invalid"))
    return CPU;

  // If no specific architecture version is requested, return the minimum CPU
  // required by the OS and environment.
  switch (getOS()) {
  case llvm::Triple::NetBSD:
    switch (getEnvironment()) {
    case llvm::Triple::GNUEABIHF:
    case llvm::Triple::GNUEABI:
    case llvm::Triple::EABIHF:
    case llvm::Triple::EABI:
      return "arm926ej-s";
    default:
      return "strongarm";
    }
  case llvm::Triple::NaCl:
  case llvm::Triple::OpenBSD:
    return "cortex-a8";
  default:
    switch (getEnvironment()) {
    case llvm::Triple::EABIHF:
    case llvm::Triple::GNUEABIHF:
    case llvm::Triple::MuslEABIHF:
      return "arm1176jzf-s";
    default:
      return "arm7tdmi";
    }
  }

  llvm_unreachable("invalid arch name");
}<|MERGE_RESOLUTION|>--- conflicted
+++ resolved
@@ -235,12 +235,9 @@
   case AMDOpenCL: return "amdopencl";
   case CoreCLR: return "coreclr";
   case OpenCL: return "opencl";
-<<<<<<< HEAD
+  case Simulator: return "simulator";
   case HCC: return "hcc";
-=======
-  case Simulator: return "simulator";
->>>>>>> f5a8dece
-  }
+   }
 
   llvm_unreachable("Invalid EnvironmentType!");
 }
@@ -530,11 +527,8 @@
     .StartsWith("amdopencl", Triple::AMDOpenCL)
     .StartsWith("coreclr", Triple::CoreCLR)
     .StartsWith("opencl", Triple::OpenCL)
-<<<<<<< HEAD
+    .StartsWith("simulator", Triple::Simulator)
     .StartsWith("hcc", Triple::HCC)
-=======
-    .StartsWith("simulator", Triple::Simulator)
->>>>>>> f5a8dece
     .Default(Triple::UnknownEnvironment);
 }
 
