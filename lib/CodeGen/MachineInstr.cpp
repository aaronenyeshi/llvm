--- conflicted
+++ resolved
@@ -548,9 +548,6 @@
          "invalid pointer value");
   assert(getBaseAlignment() == a && "Alignment is not a power of 2!");
   assert((isLoad() || isStore()) && "Not a load/store!");
-<<<<<<< HEAD
-  InitAtomicInfo(SynchScope, Ordering, FailureOrdering);
-=======
 
   AtomicInfo.SynchScope = static_cast<unsigned>(SynchScope);
   assert(getSynchScope() == SynchScope && "Value truncated");
@@ -558,7 +555,6 @@
   assert(getOrdering() == Ordering && "Value truncated");
   AtomicInfo.FailureOrdering = static_cast<unsigned>(FailureOrdering);
   assert(getFailureOrdering() == FailureOrdering && "Value truncated");
->>>>>>> 078218d4
 }
 
 /// Profile - Gather unique data for the object.
