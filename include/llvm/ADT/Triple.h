--- conflicted
+++ resolved
@@ -662,13 +662,7 @@
   }
 
   /// Tests wether the target supports comdat
-<<<<<<< HEAD
-  bool supportsCOMDAT() const { return !isOSBinFormatMachO() && (getArch() != Triple::amdgcn); }
-=======
-  bool supportsCOMDAT() const {
-    return !isOSBinFormatMachO() && !isOSBinFormatWasm();
-  }
->>>>>>> 04df925c
+  bool supportsCOMDAT() const { return !isOSBinFormatMachO() && !isOSBinFormatWasm() && (getArch() != Triple::amdgcn); }
 
   /// @}
   /// @name Mutators
