//===-- llvm/ADT/Triple.h - Target triple helper class ----------*- C++ -*-===//
//
//                     The LLVM Compiler Infrastructure
//
// This file is distributed under the University of Illinois Open Source
// License. See LICENSE.TXT for details.
//
//===----------------------------------------------------------------------===//

#ifndef LLVM_ADT_TRIPLE_H
#define LLVM_ADT_TRIPLE_H

#include "llvm/ADT/Twine.h"

// Some system headers or GCC predefined macros conflict with identifiers in
// this file.  Undefine them here.
#undef NetBSD
#undef mips
#undef sparc

namespace llvm {

/// Triple - Helper class for working with autoconf configuration names. For
/// historical reasons, we also call these 'triples' (they used to contain
/// exactly three fields).
///
/// Configuration names are strings in the canonical form:
///   ARCHITECTURE-VENDOR-OPERATING_SYSTEM
/// or
///   ARCHITECTURE-VENDOR-OPERATING_SYSTEM-ENVIRONMENT
///
/// This class is used for clients which want to support arbitrary
/// configuration names, but also want to implement certain special
/// behavior for particular configurations. This class isolates the mapping
/// from the components of the configuration name to well known IDs.
///
/// At its core the Triple class is designed to be a wrapper for a triple
/// string; the constructor does not change or normalize the triple string.
/// Clients that need to handle the non-canonical triples that users often
/// specify should use the normalize method.
///
/// See autoconf/config.guess for a glimpse into what configuration names
/// look like in practice.
class Triple {
public:
  enum ArchType {
    UnknownArch,

    arm,            // ARM (little endian): arm, armv.*, xscale
    armeb,          // ARM (big endian): armeb
    aarch64,        // AArch64 (little endian): aarch64
    aarch64_be,     // AArch64 (big endian): aarch64_be
    avr,            // AVR: Atmel AVR microcontroller
    bpfel,          // eBPF or extended BPF or 64-bit BPF (little endian)
    bpfeb,          // eBPF or extended BPF or 64-bit BPF (big endian)
    hexagon,        // Hexagon: hexagon
    mips,           // MIPS: mips, mipsallegrex
    mipsel,         // MIPSEL: mipsel, mipsallegrexel
    mips64,         // MIPS64: mips64
    mips64el,       // MIPS64EL: mips64el
    msp430,         // MSP430: msp430
    ppc,            // PPC: powerpc
    ppc64,          // PPC64: powerpc64, ppu
    ppc64le,        // PPC64LE: powerpc64le
    r600,           // R600: AMD GPUs HD2XXX - HD6XXX
    amdgcn,         // AMDGCN: AMD GCN GPUs
    sparc,          // Sparc: sparc
    sparcv9,        // Sparcv9: Sparcv9
    sparcel,        // Sparc: (endianness = little). NB: 'Sparcle' is a CPU variant
    systemz,        // SystemZ: s390x
    tce,            // TCE (http://tce.cs.tut.fi/): tce
    thumb,          // Thumb (little endian): thumb, thumbv.*
    thumbeb,        // Thumb (big endian): thumbeb
    x86,            // X86: i[3-9]86
    x86_64,         // X86-64: amd64, x86_64
    xcore,          // XCore: xcore
    nvptx,          // NVPTX: 32-bit
    nvptx64,        // NVPTX: 64-bit
    le32,           // le32: generic little-endian 32-bit CPU (PNaCl)
    le64,           // le64: generic little-endian 64-bit CPU (PNaCl)
    amdil,          // AMDIL
    amdil64,        // AMDIL with 64-bit pointers
    hsail,          // AMD HSAIL
    hsail64,        // AMD HSAIL with 64-bit pointers
    spir,           // SPIR: standard portable IR for OpenCL 32-bit version
    spir64,         // SPIR: standard portable IR for OpenCL 64-bit version
    kalimba,        // Kalimba: generic kalimba
    shave,          // SHAVE: Movidius vector VLIW processors
    lanai,          // Lanai: Lanai 32-bit
    wasm32,         // WebAssembly with 32-bit pointers
    wasm64,         // WebAssembly with 64-bit pointers
    renderscript32, // 32-bit RenderScript
    renderscript64, // 64-bit RenderScript
    LastArchType = renderscript64
  };
  enum SubArchType {
    NoSubArch,

    ARMSubArch_v8_2a,
    ARMSubArch_v8_1a,
    ARMSubArch_v8,
    ARMSubArch_v8m_baseline,
    ARMSubArch_v8m_mainline,
    ARMSubArch_v7,
    ARMSubArch_v7em,
    ARMSubArch_v7m,
    ARMSubArch_v7s,
    ARMSubArch_v7k,
    ARMSubArch_v6,
    ARMSubArch_v6m,
    ARMSubArch_v6k,
    ARMSubArch_v6t2,
    ARMSubArch_v5,
    ARMSubArch_v5te,
    ARMSubArch_v4t,

    KalimbaSubArch_v3,
    KalimbaSubArch_v4,
    KalimbaSubArch_v5
  };
  enum VendorType {
    UnknownVendor,

    Apple,
    PC,
    SCEI,
    BGP,
    BGQ,
    Freescale,
    IBM,
    ImaginationTechnologies,
    MipsTechnologies,
    NVIDIA,
    CSR,
    Myriad,
    AMD,
    Mesa,
    LastVendorType = Mesa
  };
  enum OSType {
    UnknownOS,

    CloudABI,
    Darwin,
    DragonFly,
    FreeBSD,
    IOS,
    KFreeBSD,
    Linux,
    Lv2,        // PS3
    MacOSX,
    NetBSD,
    OpenBSD,
    Solaris,
    Win32,
    Haiku,
    Minix,
    RTEMS,
    NaCl,       // Native Client
    CNK,        // BG/P Compute-Node Kernel
    Bitrig,
    AIX,
    CUDA,       // NVIDIA CUDA
    NVCL,       // NVIDIA OpenCL
    AMDHSA,     // AMD HSA Runtime
    PS4,
    ELFIAMCU,
    TvOS,       // Apple tvOS
    WatchOS,    // Apple watchOS
    Mesa3D,
    LastOSType = Mesa3D
  };
  enum EnvironmentType {
    UnknownEnvironment,

    GNU,
    GNUABI64,
    GNUEABI,
    GNUEABIHF,
    GNUX32,
    CODE16,
    EABI,
    EABIHF,
    Android,
    Musl,
    MuslEABI,
    MuslEABIHF,

    MSVC,
    Itanium,
    Cygnus,
    AMDOpenCL,
    CoreCLR,
<<<<<<< HEAD

    HCC,
    LastEnvironmentType = HCC
=======
    OpenCL,
    LastEnvironmentType = OpenCL
>>>>>>> 22c9f716
  };
  enum ObjectFormatType {
    UnknownObjectFormat,

    COFF,
    ELF,
    MachO,
  };

private:
  std::string Data;

  /// The parsed arch type.
  ArchType Arch;

  /// The parsed subarchitecture type.
  SubArchType SubArch;

  /// The parsed vendor type.
  VendorType Vendor;

  /// The parsed OS type.
  OSType OS;

  /// The parsed Environment type.
  EnvironmentType Environment;

  /// The object format type.
  ObjectFormatType ObjectFormat;

public:
  /// @name Constructors
  /// @{

  /// Default constructor is the same as an empty string and leaves all
  /// triple fields unknown.
  Triple() : Data(), Arch(), Vendor(), OS(), Environment(), ObjectFormat() {}

  explicit Triple(const Twine &Str);
  Triple(const Twine &ArchStr, const Twine &VendorStr, const Twine &OSStr);
  Triple(const Twine &ArchStr, const Twine &VendorStr, const Twine &OSStr,
         const Twine &EnvironmentStr);

  bool operator==(const Triple &Other) const {
    return Arch == Other.Arch && SubArch == Other.SubArch &&
           Vendor == Other.Vendor && OS == Other.OS &&
           Environment == Other.Environment &&
           ObjectFormat == Other.ObjectFormat;
  }

  /// @}
  /// @name Normalization
  /// @{

  /// normalize - Turn an arbitrary machine specification into the canonical
  /// triple form (or something sensible that the Triple class understands if
  /// nothing better can reasonably be done).  In particular, it handles the
  /// common case in which otherwise valid components are in the wrong order.
  static std::string normalize(StringRef Str);

  /// Return the normalized form of this triple's string.
  std::string normalize() const { return normalize(Data); }

  /// @}
  /// @name Typed Component Access
  /// @{

  /// getArch - Get the parsed architecture type of this triple.
  ArchType getArch() const { return Arch; }

  /// getSubArch - get the parsed subarchitecture type for this triple.
  SubArchType getSubArch() const { return SubArch; }

  /// getVendor - Get the parsed vendor type of this triple.
  VendorType getVendor() const { return Vendor; }

  /// getOS - Get the parsed operating system type of this triple.
  OSType getOS() const { return OS; }

  /// hasEnvironment - Does this triple have the optional environment
  /// (fourth) component?
  bool hasEnvironment() const {
    return getEnvironmentName() != "";
  }

  /// getEnvironment - Get the parsed environment type of this triple.
  EnvironmentType getEnvironment() const { return Environment; }

  /// Parse the version number from the OS name component of the
  /// triple, if present.
  ///
  /// For example, "fooos1.2.3" would return (1, 2, 3).
  ///
  /// If an entry is not defined, it will be returned as 0.
  void getEnvironmentVersion(unsigned &Major, unsigned &Minor,
                             unsigned &Micro) const;

  /// getFormat - Get the object format for this triple.
  ObjectFormatType getObjectFormat() const { return ObjectFormat; }

  /// getOSVersion - Parse the version number from the OS name component of the
  /// triple, if present.
  ///
  /// For example, "fooos1.2.3" would return (1, 2, 3).
  ///
  /// If an entry is not defined, it will be returned as 0.
  void getOSVersion(unsigned &Major, unsigned &Minor, unsigned &Micro) const;

  /// getOSMajorVersion - Return just the major version number, this is
  /// specialized because it is a common query.
  unsigned getOSMajorVersion() const {
    unsigned Maj, Min, Micro;
    getOSVersion(Maj, Min, Micro);
    return Maj;
  }

  /// getMacOSXVersion - Parse the version number as with getOSVersion and then
  /// translate generic "darwin" versions to the corresponding OS X versions.
  /// This may also be called with IOS triples but the OS X version number is
  /// just set to a constant 10.4.0 in that case.  Returns true if successful.
  bool getMacOSXVersion(unsigned &Major, unsigned &Minor,
                        unsigned &Micro) const;

  /// getiOSVersion - Parse the version number as with getOSVersion.  This should
  /// only be called with IOS or generic triples.
  void getiOSVersion(unsigned &Major, unsigned &Minor,
                     unsigned &Micro) const;

  /// getWatchOSVersion - Parse the version number as with getOSVersion.  This
  /// should only be called with WatchOS or generic triples.
  void getWatchOSVersion(unsigned &Major, unsigned &Minor,
                         unsigned &Micro) const;

  /// @}
  /// @name Direct Component Access
  /// @{

  const std::string &str() const { return Data; }

  const std::string &getTriple() const { return Data; }

  /// getArchName - Get the architecture (first) component of the
  /// triple.
  StringRef getArchName() const;

  /// getVendorName - Get the vendor (second) component of the triple.
  StringRef getVendorName() const;

  /// getOSName - Get the operating system (third) component of the
  /// triple.
  StringRef getOSName() const;

  /// getEnvironmentName - Get the optional environment (fourth)
  /// component of the triple, or "" if empty.
  StringRef getEnvironmentName() const;

  /// getOSAndEnvironmentName - Get the operating system and optional
  /// environment components as a single string (separated by a '-'
  /// if the environment component is present).
  StringRef getOSAndEnvironmentName() const;

  /// @}
  /// @name Convenience Predicates
  /// @{

  /// Test whether the architecture is 64-bit
  ///
  /// Note that this tests for 64-bit pointer width, and nothing else. Note
  /// that we intentionally expose only three predicates, 64-bit, 32-bit, and
  /// 16-bit. The inner details of pointer width for particular architectures
  /// is not summed up in the triple, and so only a coarse grained predicate
  /// system is provided.
  bool isArch64Bit() const;

  /// Test whether the architecture is 32-bit
  ///
  /// Note that this tests for 32-bit pointer width, and nothing else.
  bool isArch32Bit() const;

  /// Test whether the architecture is 16-bit
  ///
  /// Note that this tests for 16-bit pointer width, and nothing else.
  bool isArch16Bit() const;

  /// isOSVersionLT - Helper function for doing comparisons against version
  /// numbers included in the target triple.
  bool isOSVersionLT(unsigned Major, unsigned Minor = 0,
                     unsigned Micro = 0) const {
    unsigned LHS[3];
    getOSVersion(LHS[0], LHS[1], LHS[2]);

    if (LHS[0] != Major)
      return LHS[0] < Major;
    if (LHS[1] != Minor)
      return LHS[1] < Minor;
    if (LHS[2] != Micro)
      return LHS[1] < Micro;

    return false;
  }

  bool isOSVersionLT(const Triple &Other) const {
    unsigned RHS[3];
    Other.getOSVersion(RHS[0], RHS[1], RHS[2]);
    return isOSVersionLT(RHS[0], RHS[1], RHS[2]);
  }

  /// isMacOSXVersionLT - Comparison function for checking OS X version
  /// compatibility, which handles supporting skewed version numbering schemes
  /// used by the "darwin" triples.
  bool isMacOSXVersionLT(unsigned Major, unsigned Minor = 0,
                         unsigned Micro = 0) const {
    assert(isMacOSX() && "Not an OS X triple!");

    // If this is OS X, expect a sane version number.
    if (getOS() == Triple::MacOSX)
      return isOSVersionLT(Major, Minor, Micro);

    // Otherwise, compare to the "Darwin" number.
    assert(Major == 10 && "Unexpected major version");
    return isOSVersionLT(Minor + 4, Micro, 0);
  }

  /// isMacOSX - Is this a Mac OS X triple. For legacy reasons, we support both
  /// "darwin" and "osx" as OS X triples.
  bool isMacOSX() const {
    return getOS() == Triple::Darwin || getOS() == Triple::MacOSX;
  }

  /// Is this an iOS triple.
  /// Note: This identifies tvOS as a variant of iOS. If that ever
  /// changes, i.e., if the two operating systems diverge or their version
  /// numbers get out of sync, that will need to be changed.
  /// watchOS has completely different version numbers so it is not included.
  bool isiOS() const {
    return getOS() == Triple::IOS || isTvOS();
  }

  /// Is this an Apple tvOS triple.
  bool isTvOS() const {
    return getOS() == Triple::TvOS;
  }

  /// Is this an Apple watchOS triple.
  bool isWatchOS() const {
    return getOS() == Triple::WatchOS;
  }

  bool isWatchABI() const {
    return getSubArch() == Triple::ARMSubArch_v7k;
  }

  /// isOSDarwin - Is this a "Darwin" OS (OS X, iOS, or watchOS).
  bool isOSDarwin() const {
    return isMacOSX() || isiOS() || isWatchOS();
  }

  bool isOSNetBSD() const {
    return getOS() == Triple::NetBSD;
  }

  bool isOSOpenBSD() const {
    return getOS() == Triple::OpenBSD;
  }

  bool isOSFreeBSD() const {
    return getOS() == Triple::FreeBSD;
  }

  bool isOSDragonFly() const { return getOS() == Triple::DragonFly; }

  bool isOSSolaris() const {
    return getOS() == Triple::Solaris;
  }

  bool isOSBitrig() const {
    return getOS() == Triple::Bitrig;
  }

  bool isOSIAMCU() const {
    return getOS() == Triple::ELFIAMCU;
  }

  bool isGNUEnvironment() const {
    EnvironmentType Env = getEnvironment();
    return Env == Triple::GNU || Env == Triple::GNUABI64 ||
           Env == Triple::GNUEABI || Env == Triple::GNUEABIHF ||
           Env == Triple::GNUX32;
  }

  /// Checks if the environment could be MSVC.
  bool isWindowsMSVCEnvironment() const {
    return getOS() == Triple::Win32 &&
           (getEnvironment() == Triple::UnknownEnvironment ||
            getEnvironment() == Triple::MSVC);
  }

  /// Checks if the environment is MSVC.
  bool isKnownWindowsMSVCEnvironment() const {
    return getOS() == Triple::Win32 && getEnvironment() == Triple::MSVC;
  }

  bool isWindowsCoreCLREnvironment() const {
    return getOS() == Triple::Win32 && getEnvironment() == Triple::CoreCLR;
  }

  bool isWindowsItaniumEnvironment() const {
    return getOS() == Triple::Win32 && getEnvironment() == Triple::Itanium;
  }

  bool isWindowsCygwinEnvironment() const {
    return getOS() == Triple::Win32 && getEnvironment() == Triple::Cygnus;
  }

  bool isWindowsGNUEnvironment() const {
    return getOS() == Triple::Win32 && getEnvironment() == Triple::GNU;
  }

  /// Tests for either Cygwin or MinGW OS
  bool isOSCygMing() const {
    return isWindowsCygwinEnvironment() || isWindowsGNUEnvironment();
  }

  /// Is this a "Windows" OS targeting a "MSVCRT.dll" environment.
  bool isOSMSVCRT() const {
    return isWindowsMSVCEnvironment() || isWindowsGNUEnvironment() ||
           isWindowsItaniumEnvironment();
  }

  /// Tests whether the OS is Windows.
  bool isOSWindows() const {
    return getOS() == Triple::Win32;
  }

  /// Tests whether the OS is NaCl (Native Client)
  bool isOSNaCl() const {
    return getOS() == Triple::NaCl;
  }

  /// Tests whether the OS is Linux.
  bool isOSLinux() const {
    return getOS() == Triple::Linux;
  }

  /// Tests whether the OS is kFreeBSD.
  bool isOSKFreeBSD() const {
    return getOS() == Triple::KFreeBSD;
  }

  /// Tests whether the OS uses glibc.
  bool isOSGlibc() const {
    return getOS() == Triple::Linux || getOS() == Triple::KFreeBSD;
  }

  /// Tests whether the OS uses the ELF binary format.
  bool isOSBinFormatELF() const {
    return getObjectFormat() == Triple::ELF;
  }

  /// Tests whether the OS uses the COFF binary format.
  bool isOSBinFormatCOFF() const {
    return getObjectFormat() == Triple::COFF;
  }

  /// Tests whether the environment is MachO.
  bool isOSBinFormatMachO() const {
    return getObjectFormat() == Triple::MachO;
  }

  /// Tests whether the target is the PS4 CPU
  bool isPS4CPU() const {
    return getArch() == Triple::x86_64 &&
           getVendor() == Triple::SCEI &&
           getOS() == Triple::PS4;
  }

  /// Tests whether the target is the PS4 platform
  bool isPS4() const {
    return getVendor() == Triple::SCEI &&
           getOS() == Triple::PS4;
  }

  /// Tests whether the target is Android
  bool isAndroid() const { return getEnvironment() == Triple::Android; }

  /// Tests whether the environment is musl-libc
  bool isMusl() const {
    return getEnvironment() == Triple::Musl ||
           getEnvironment() == Triple::MuslEABI ||
           getEnvironment() == Triple::MuslEABIHF;
  }

  /// Tests whether the target is NVPTX (32- or 64-bit).
  bool isNVPTX() const {
    return getArch() == Triple::nvptx || getArch() == Triple::nvptx64;
  }

  /// Tests wether the target supports comdat
  bool supportsCOMDAT() const { return !isOSBinFormatMachO(); }

  /// @}
  /// @name Mutators
  /// @{

  /// setArch - Set the architecture (first) component of the triple
  /// to a known type.
  void setArch(ArchType Kind);

  /// setVendor - Set the vendor (second) component of the triple to a
  /// known type.
  void setVendor(VendorType Kind);

  /// setOS - Set the operating system (third) component of the triple
  /// to a known type.
  void setOS(OSType Kind);

  /// setEnvironment - Set the environment (fourth) component of the triple
  /// to a known type.
  void setEnvironment(EnvironmentType Kind);

  /// setObjectFormat - Set the object file format
  void setObjectFormat(ObjectFormatType Kind);

  /// setTriple - Set all components to the new triple \p Str.
  void setTriple(const Twine &Str);

  /// setArchName - Set the architecture (first) component of the
  /// triple by name.
  void setArchName(StringRef Str);

  /// setVendorName - Set the vendor (second) component of the triple
  /// by name.
  void setVendorName(StringRef Str);

  /// setOSName - Set the operating system (third) component of the
  /// triple by name.
  void setOSName(StringRef Str);

  /// setEnvironmentName - Set the optional environment (fourth)
  /// component of the triple by name.
  void setEnvironmentName(StringRef Str);

  /// setOSAndEnvironmentName - Set the operating system and optional
  /// environment components with a single string.
  void setOSAndEnvironmentName(StringRef Str);

  /// @}
  /// @name Helpers to build variants of a particular triple.
  /// @{

  /// Form a triple with a 32-bit variant of the current architecture.
  ///
  /// This can be used to move across "families" of architectures where useful.
  ///
  /// \returns A new triple with a 32-bit architecture or an unknown
  ///          architecture if no such variant can be found.
  llvm::Triple get32BitArchVariant() const;

  /// Form a triple with a 64-bit variant of the current architecture.
  ///
  /// This can be used to move across "families" of architectures where useful.
  ///
  /// \returns A new triple with a 64-bit architecture or an unknown
  ///          architecture if no such variant can be found.
  llvm::Triple get64BitArchVariant() const;

  /// Form a triple with a big endian variant of the current architecture.
  ///
  /// This can be used to move across "families" of architectures where useful.
  ///
  /// \returns A new triple with a big endian architecture or an unknown
  ///          architecture if no such variant can be found.
  llvm::Triple getBigEndianArchVariant() const;

  /// Form a triple with a little endian variant of the current architecture.
  ///
  /// This can be used to move across "families" of architectures where useful.
  ///
  /// \returns A new triple with a little endian architecture or an unknown
  ///          architecture if no such variant can be found.
  llvm::Triple getLittleEndianArchVariant() const;

  /// Get the (LLVM) name of the minimum ARM CPU for the arch we are targeting.
  ///
  /// \param Arch the architecture name (e.g., "armv7s"). If it is an empty
  /// string then the triple's arch name is used.
  StringRef getARMCPUForArch(StringRef Arch = StringRef()) const;

  /// Tests whether the target triple is little endian.
  ///
  /// \returns true if the triple is little endian, false otherwise.
  bool isLittleEndian() const;

  /// @}
  /// @name Static helpers for IDs.
  /// @{

  /// getArchTypeName - Get the canonical name for the \p Kind architecture.
  static const char *getArchTypeName(ArchType Kind);

  /// getArchTypePrefix - Get the "prefix" canonical name for the \p Kind
  /// architecture. This is the prefix used by the architecture specific
  /// builtins, and is suitable for passing to \see
  /// Intrinsic::getIntrinsicForGCCBuiltin().
  ///
  /// \return - The architecture prefix, or 0 if none is defined.
  static const char *getArchTypePrefix(ArchType Kind);

  /// getVendorTypeName - Get the canonical name for the \p Kind vendor.
  static const char *getVendorTypeName(VendorType Kind);

  /// getOSTypeName - Get the canonical name for the \p Kind operating system.
  static const char *getOSTypeName(OSType Kind);

  /// getEnvironmentTypeName - Get the canonical name for the \p Kind
  /// environment.
  static const char *getEnvironmentTypeName(EnvironmentType Kind);

  /// @}
  /// @name Static helpers for converting alternate architecture names.
  /// @{

  /// getArchTypeForLLVMName - The canonical type for the given LLVM
  /// architecture name (e.g., "x86").
  static ArchType getArchTypeForLLVMName(StringRef Str);

  /// @}
};

} // End llvm namespace


#endif<|MERGE_RESOLUTION|>--- conflicted
+++ resolved
@@ -191,14 +191,9 @@
     Cygnus,
     AMDOpenCL,
     CoreCLR,
-<<<<<<< HEAD
-
+    OpenCL,
     HCC,
     LastEnvironmentType = HCC
-=======
-    OpenCL,
-    LastEnvironmentType = OpenCL
->>>>>>> 22c9f716
   };
   enum ObjectFormatType {
     UnknownObjectFormat,
