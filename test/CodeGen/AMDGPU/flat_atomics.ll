--- conflicted
+++ resolved
@@ -932,13 +932,8 @@
 }
 
 ; GCN-LABEL: {{^}}atomic_store_i32_offset:
-<<<<<<< HEAD
 ; GCN: flat_store_dword v[{{[0-9]+}}:{{[0-9]+}}], {{v[0-9]+}}{{$}}
-define void @atomic_store_i32_offset(i32 %in, i32 addrspace(4)* %out) {
-=======
-; GCN: flat_store_dword v[{{[0-9]+}}:{{[0-9]+}}], {{v[0-9]+}} glc{{$}}
 define amdgpu_kernel void @atomic_store_i32_offset(i32 %in, i32 addrspace(4)* %out) {
->>>>>>> c2a07e23
 entry:
   %gep = getelementptr i32, i32 addrspace(4)* %out, i32 4
   store atomic i32 %in, i32 addrspace(4)* %gep  seq_cst, align 4
@@ -946,26 +941,16 @@
 }
 
 ; GCN-LABEL: {{^}}atomic_store_i32:
-<<<<<<< HEAD
 ; GCN: flat_store_dword v[{{[0-9]+}}:{{[0-9]+}}], {{v[0-9]+}}{{$}}
-define void @atomic_store_i32(i32 %in, i32 addrspace(4)* %out) {
-=======
-; GCN: flat_store_dword v[{{[0-9]+}}:{{[0-9]+}}], {{v[0-9]+}} glc{{$}}
 define amdgpu_kernel void @atomic_store_i32(i32 %in, i32 addrspace(4)* %out) {
->>>>>>> c2a07e23
 entry:
   store atomic i32 %in, i32 addrspace(4)* %out seq_cst, align 4
   ret void
 }
 
 ; GCN-LABEL: {{^}}atomic_store_i32_addr64_offset:
-<<<<<<< HEAD
 ; GCN: flat_store_dword v[{{[0-9]+}}:{{[0-9]+}}], {{v[0-9]+}}{{$}}
-define void @atomic_store_i32_addr64_offset(i32 %in, i32 addrspace(4)* %out, i64 %index) {
-=======
-; GCN: flat_store_dword v[{{[0-9]+}}:{{[0-9]+}}], {{v[0-9]+}} glc{{$}}
 define amdgpu_kernel void @atomic_store_i32_addr64_offset(i32 %in, i32 addrspace(4)* %out, i64 %index) {
->>>>>>> c2a07e23
 entry:
   %ptr = getelementptr i32, i32 addrspace(4)* %out, i64 %index
   %gep = getelementptr i32, i32 addrspace(4)* %ptr, i32 4
@@ -974,13 +959,8 @@
 }
 
 ; GCN-LABEL: {{^}}atomic_store_i32_addr64:
-<<<<<<< HEAD
 ; GCN: flat_store_dword v[{{[0-9]+}}:{{[0-9]+}}], {{v[0-9]+}}{{$}}
-define void @atomic_store_i32_addr64(i32 %in, i32 addrspace(4)* %out, i64 %index) {
-=======
-; GCN: flat_store_dword v[{{[0-9]+}}:{{[0-9]+}}], {{v[0-9]+}} glc{{$}}
 define amdgpu_kernel void @atomic_store_i32_addr64(i32 %in, i32 addrspace(4)* %out, i64 %index) {
->>>>>>> c2a07e23
 entry:
   %ptr = getelementptr i32, i32 addrspace(4)* %out, i64 %index
   store atomic i32 %in, i32 addrspace(4)* %ptr seq_cst, align 4
