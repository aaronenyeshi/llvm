; RUN: llvm-as < %s | llvm-dis | llvm-as | llvm-dis | FileCheck %s
; RUN: verify-uselistorder %s

@foo = global i32 0

; CHECK: !named = !{!0, !1, !2, !3, !4, !5, !6, !8, !9, !10}
!named = !{!0, !1, !2, !3, !4, !5, !6, !7, !8, !9}

!0 = !DIFile(filename: "scope.h", directory: "/path/to/dir")
!1 = distinct !{}
!2 = !DIFile(filename: "path/to/file", directory: "/path/to/dir")
!3 = !DIBasicType(name: "int", size: 32, align: 32, encoding: DW_ATE_signed)
!4 = distinct !{}

<<<<<<< HEAD
; CHECK: !5 = !DIGlobalVariable(name: "foo", linkageName: "foo", scope: !0, file: !2, line: 7, addressSpace: 0, type: !3, isLocal: true, isDefinition: false)
!5 = !DIGlobalVariable(name: "foo", linkageName: "foo", scope: !0,
                       file: !2, line: 7, addressSpace: 0, type: !3, isLocal: true,
                       isDefinition: false)
=======
; CHECK: !5 = !DIGlobalVariable(name: "foo", linkageName: "foo", scope: !0, file: !2, line: 7, type: !3, isLocal: true, isDefinition: false, align: 32)
!5 = !DIGlobalVariable(name: "foo", linkageName: "foo", scope: !0,
                       file: !2, line: 7, type: !3, isLocal: true,
                       isDefinition: false, align: 32)
>>>>>>> 8c11c7bb

; CHECK: !6 = !DIGlobalVariable(name: "foo", scope: !0, addressSpace: 0, isLocal: false, isDefinition: true, expr: !7)
; CHECK: !7 = !DIExpression(DW_OP_constu, 42, DW_OP_stack_value)
!6 = !DIGlobalVariable(name: "foo", scope: !0, expr: !DIExpression(DW_OP_constu, 42, DW_OP_stack_value))

!7 = !DICompositeType(tag: DW_TAG_structure_type, name: "Class", size: 8, align: 8)
!8 = !DIDerivedType(tag: DW_TAG_member, name: "mem", flags: DIFlagStaticMember, scope: !7, baseType: !3)

; CHECK: !10 = !DIGlobalVariable(name: "mem", scope: !0, addressSpace: 0, isLocal: false, isDefinition: true, declaration: !9)
!9 = !DIGlobalVariable(name: "mem", scope: !0, declaration: !8)<|MERGE_RESOLUTION|>--- conflicted
+++ resolved
@@ -12,17 +12,10 @@
 !3 = !DIBasicType(name: "int", size: 32, align: 32, encoding: DW_ATE_signed)
 !4 = distinct !{}
 
-<<<<<<< HEAD
-; CHECK: !5 = !DIGlobalVariable(name: "foo", linkageName: "foo", scope: !0, file: !2, line: 7, addressSpace: 0, type: !3, isLocal: true, isDefinition: false)
+; CHECK: !5 = !DIGlobalVariable(name: "foo", linkageName: "foo", scope: !0, file: !2, line: 7, addressSpace: 0, type: !3, isLocal: true, isDefinition: false, align: 32)
 !5 = !DIGlobalVariable(name: "foo", linkageName: "foo", scope: !0,
                        file: !2, line: 7, addressSpace: 0, type: !3, isLocal: true,
-                       isDefinition: false)
-=======
-; CHECK: !5 = !DIGlobalVariable(name: "foo", linkageName: "foo", scope: !0, file: !2, line: 7, type: !3, isLocal: true, isDefinition: false, align: 32)
-!5 = !DIGlobalVariable(name: "foo", linkageName: "foo", scope: !0,
-                       file: !2, line: 7, type: !3, isLocal: true,
                        isDefinition: false, align: 32)
->>>>>>> 8c11c7bb
 
 ; CHECK: !6 = !DIGlobalVariable(name: "foo", scope: !0, addressSpace: 0, isLocal: false, isDefinition: true, expr: !7)
 ; CHECK: !7 = !DIExpression(DW_OP_constu, 42, DW_OP_stack_value)
